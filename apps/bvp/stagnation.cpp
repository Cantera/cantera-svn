--- conflicted
+++ resolved
@@ -2,15 +2,6 @@
  * @file AxiStagnBVP.cpp
  */
 
-<<<<<<< HEAD
-/*
- * $Author$
- * $Revision$
- * $Date$
- */
-
-=======
->>>>>>> dcb4311d
 // Copyright 2002  California Institute of Technology
 
 #include <stdlib.h>
