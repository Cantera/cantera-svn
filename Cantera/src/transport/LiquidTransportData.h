/**
 *  @file LiquidTransportData.h
 *  Header file defining class LiquidTransportData
 */
<<<<<<< HEAD
/*
 *  $Author$
 *  $Date$
 *  $Revision$
 */

=======
>>>>>>> 0b9d344a
#ifndef CT_LIQUIDTRANSPORTDATA_H
#define CT_LIQUIDTRANSPORTDATA_H


// STL includes
#include <vector>
#include <string>

// Cantera includes
#include "ct_defs.h"
#include "TransportBase.h"
#include "FactoryBase.h"
#include "LTPspecies.h"

namespace Cantera {

  //! Class LiquidTransportData holds transport parameters for a 
  //! specific liquid-phase species.  
  /*!
   * A LiquidTransportData object is created for each species.
   * 
   * This class is mainly used to collect transport properties 
   * from the parse phase in the TranportFactory and transfer 
   * them to the Transport class.  Transport properties are 
   * expressed by subclasses of LTPspecies.
   * One may need to be careful about deleting pointers to LTPspecies 
   * objects created in the TransportFactory.
   * 
   *  All of the pointers in this class are shallow pointers. Therefore, this 
   *  is a passthrough class, which keeps track of pointer ownership by zeroing
   *  pointers as we go. Yes, Yes, yes, this is not good.
   */ 
  class LiquidTransportData {

  public:

    //! Default constructor
    LiquidTransportData();

    //! Copy constructor
    LiquidTransportData(const LiquidTransportData &right);

    //! Assignment operator
    LiquidTransportData& operator=(const LiquidTransportData& right );

    //! Destructor
    ~LiquidTransportData();

    //! A LiquidTransportData object is instantiated for each species.  
    //! This is the species name for which this object is instantiated.
    std::string speciesName;   
    
    //! Model type for the hydroradius
    /*!
     *  shallow pointer that should be zero during destructor
     */
    LTPspecies* hydroRadius;

    //! Model type for the viscosity
    /*!
     *  shallow pointer that should be zero during destructor
     */
    LTPspecies* viscosity;

    //! Model type for the ionic conductivity
    /*!
     *  shallow pointer that should be zero during destructor
     */
    LTPspecies* ionConductivity;

    //! Model type for the mobility ratio
    /*!
     *  shallow pointers that should be zero during destructor
     */
    std::vector<LTPspecies*> mobilityRatio;

    //! Model type for the self diffusion coefficients
    /*!
     *  shallow pointers that should be zero during destructor
     */
    std::vector<LTPspecies*> selfDiffusion;

    //! Model type for the thermal conductivity
    /*!
     *  shallow pointer that should be zero during destructor
     */
    LTPspecies* thermalCond;
   
    //! Model type for the electrical conductivity
    /*!
     *  shallow pointer that should be zero during destructor
     */
    LTPspecies* electCond;
   
    //! Model type for the speciesDiffusivity
    /*!
     *  shallow pointer that should be zero during destructor
     */
    LTPspecies* speciesDiffusivity;
  };

}
#endif
<|MERGE_RESOLUTION|>--- conflicted
+++ resolved
@@ -2,15 +2,6 @@
  *  @file LiquidTransportData.h
  *  Header file defining class LiquidTransportData
  */
-<<<<<<< HEAD
-/*
- *  $Author$
- *  $Date$
- *  $Revision$
- */
-
-=======
->>>>>>> 0b9d344a
 #ifndef CT_LIQUIDTRANSPORTDATA_H
 #define CT_LIQUIDTRANSPORTDATA_H
 
