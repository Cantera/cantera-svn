/**
 *  @file SolidTransport.cpp
 *   Definition file for the class SolidTransport, which handles transport
 *   of ions within solid phases
 *  (see \ref tranprops and \link Cantera::SolidTransport SolidTransport \endlink).
 */
<<<<<<< HEAD
/* $Author$
 * $Revision$
 * $Date$
 */

// Copyright 2008 California Institute of Technology
=======
// copyright 2008 California Institute of Technology
>>>>>>> dcb4311d

#include "ThermoPhase.h"
#include "SolidTransport.h"

#include "utilities.h"
#include <iostream>

using namespace std;

namespace Cantera {

  //====================================================================================================================
  SolidTransport::SolidTransport() :
    Transport() ,
    m_nmobile(0),
    m_Adiff(0),
    m_Ndiff(0),
    m_Ediff(0),
    m_sp(0),
    m_Alam(0),
    m_Nlam(0),
    m_Elam(0)
  {
  }
  //====================================================================================================================
  SolidTransport::~SolidTransport() 
  {
  } 
  //====================================================================================================================
  SolidTransport::SolidTransport(const SolidTransport &right) :
    Transport(),
    m_nmobile(0),
    m_Adiff(0),
    m_Ndiff(0),
    m_Ediff(0),
    m_sp(0),
    m_Alam(0),
    m_Nlam(0),
    m_Elam(0)
  {
    /*
     * Use the assignment operator to do the brunt
     * of the work for the copy construtor.
     */
    *this = right;
  }
  //====================================================================================================================
  SolidTransport& SolidTransport::operator=(const SolidTransport& b) 
  {
    if (&b != this) {
      return *this; 
    }
    Transport::operator=(b);

    m_nmobile =  b.m_nmobile; 
    m_Adiff = b.m_Adiff;
    m_Ndiff = b.m_Ndiff;
    m_Ediff = b.m_Ediff;
    m_sp = b.m_sp;
    m_Alam = b.m_Alam;
    m_Nlam = b.m_Nlam;
    m_Elam = b.m_Elam;
   
    return *this;
  }
  //====================================================================================================================
  Transport *SolidTransport::duplMyselfAsTransport() const 
  {
    SolidTransport* tr = new SolidTransport(*this); 
    return (dynamic_cast<Transport *>(tr));
  }
  //====================================================================================================================
  void SolidTransport::setParameters(const int n, const int k, const doublereal * const p) {
    switch (n) {
            
    case 0:
      // set the Arrhenius parameters for the diffusion coefficient
      // of species k.
      m_sp.push_back(k);
      m_Adiff.push_back(p[0]);
      m_Ndiff.push_back(p[1]);
      m_Ediff.push_back(p[2]);
      m_nmobile = m_sp.size();
      break;

    case 1:
      // set the thermal conductivity Arrhenius parameters.
      m_Alam = p[0];
      m_Nlam = p[2];            
      m_Elam = p[2];            
      break;

    default:
      ;
    }

<<<<<<< HEAD
    m_work.resize(m_thermo->nSpecies());
  }
  //====================================================================================================================
  /*
   * Compute the mobilities of the species from the diffusion coefficients, 
   * using the Einstein relation.
   */
  void SolidTransport::getMobilities(doublereal* const mobil) {
    int k;
    getMixDiffCoeffs(mobil);
    doublereal t = m_thermo->temperature();
    int nsp = m_thermo->nSpecies();
    doublereal c1 = ElectronCharge / (Boltzmann * t);
    for (k = 0; k < nsp; k++) {
      mobil[k] *= c1;
    }
  } 
  //====================================================================================================================
  /*
   * Thermal Conductivity.
   * \f[
   * \lambda = A T^n \exp(-E/RT)
   * \f]
   */
  doublereal SolidTransport::thermalConductivity() {
    doublereal t = m_thermo->temperature();
    return m_Alam * pow(t, m_Nlam) * exp(-m_Elam/t);
  }
  //====================================================================================================================
  /*
   * The diffusion coefficients are computed from 
   *
   * \f[
   * D_k = A_k T^{n_k} \exp(-E_k/RT).
   * \f]
   *
   * The diffusion coefficients are only non-zero for species for
   * which parameters have been specified using method
   * setParameters.
   */
  void SolidTransport::getMixDiffCoeffs(doublereal* const d) {
    doublereal temp = m_thermo->temperature();
    int nsp = m_thermo->nSpecies();
    int k;
    for (k = 0; k < nsp; k++) d[k] = 0.0;
    for (k = 0; k < m_nmobile; k++) {
      d[m_sp[k]] = 
	m_Adiff[k] * pow(temp, m_Ndiff[k]) * exp(-m_Ediff[k]/temp);
=======

    /**
     * Compute the mobilities of the species from the diffusion coefficients, 
     * using the Einstein relation.
     */
    void SolidTransport::getMobilities(doublereal* const mobil) {
        getMixDiffCoeffs(mobil);
        doublereal t = m_thermo->temperature();
        doublereal c1 = ElectronCharge / (Boltzmann * t);
        for (size_t k = 0; k < m_thermo->nSpecies(); k++) {
            mobil[k] *= c1 * fabs(m_thermo->charge(k));
        }
    } 
        
    /**
     * Thermal Conductivity.
     * \f[
     * \lambda = A T^n \exp(-E/RT)
     */
    doublereal SolidTransport::thermalConductivity() {
        doublereal t = m_thermo->temperature();
        return m_Alam *pow(t, m_Nlam) * exp(-m_Elam/t);
    }


    /**
     * The diffusion coefficients are computed from 
     *
     * \f[
     * D_k = A_k T^{n_k} \exp(-E_k/RT).
     * \f]
     *
     * The diffusion coefficients are only non-zero for species for
     * which parameters have been specified using method
     * setParameters.
     */
    void SolidTransport::getMixDiffCoeffs(doublereal* const d) {
        doublereal temp = m_thermo->temperature();
        for (size_t k = 0; k < m_thermo->nSpecies(); k++) d[k] = 0.0;
        for (size_t k = 0; k < m_nmobile; k++) {
            d[m_sp[k]] = 
                m_Adiff[k] * pow(temp, m_Ndiff[k]) * exp(-m_Ediff[k]/temp);
        }
>>>>>>> dcb4311d
    }
  }
  //====================================================================================================================
  doublereal SolidTransport::electricalConductivity()
  {
    getMobilities(&m_work[0]);
    int nsp = m_thermo->nSpecies();
    doublereal sum = 0.0;
    for (int k = 0; k < nsp; k++) {
      sum += m_thermo->charge(k) * m_thermo->moleFraction(k) * m_work[k];
    }
    return sum * m_thermo->molarDensity();
  }
  //====================================================================================================================
}<|MERGE_RESOLUTION|>--- conflicted
+++ resolved
@@ -4,16 +4,7 @@
  *   of ions within solid phases
  *  (see \ref tranprops and \link Cantera::SolidTransport SolidTransport \endlink).
  */
-<<<<<<< HEAD
-/* $Author$
- * $Revision$
- * $Date$
- */
-
-// Copyright 2008 California Institute of Technology
-=======
 // copyright 2008 California Institute of Technology
->>>>>>> dcb4311d
 
 #include "ThermoPhase.h"
 #include "SolidTransport.h"
@@ -110,7 +101,6 @@
       ;
     }
 
-<<<<<<< HEAD
     m_work.resize(m_thermo->nSpecies());
   }
   //====================================================================================================================
@@ -119,12 +109,10 @@
    * using the Einstein relation.
    */
   void SolidTransport::getMobilities(doublereal* const mobil) {
-    int k;
     getMixDiffCoeffs(mobil);
     doublereal t = m_thermo->temperature();
-    int nsp = m_thermo->nSpecies();
     doublereal c1 = ElectronCharge / (Boltzmann * t);
-    for (k = 0; k < nsp; k++) {
+    for (size_t k = 0; k < m_thermo->nSpecies(); k++) {
       mobil[k] *= c1;
     }
   } 
@@ -153,57 +141,11 @@
    */
   void SolidTransport::getMixDiffCoeffs(doublereal* const d) {
     doublereal temp = m_thermo->temperature();
-    int nsp = m_thermo->nSpecies();
-    int k;
-    for (k = 0; k < nsp; k++) d[k] = 0.0;
-    for (k = 0; k < m_nmobile; k++) {
+    size_t nsp = m_thermo->nSpecies();
+    for (size_t k = 0; k < nsp; k++) d[k] = 0.0;
+    for (size_t k = 0; k < m_nmobile; k++) {
       d[m_sp[k]] = 
 	m_Adiff[k] * pow(temp, m_Ndiff[k]) * exp(-m_Ediff[k]/temp);
-=======
-
-    /**
-     * Compute the mobilities of the species from the diffusion coefficients, 
-     * using the Einstein relation.
-     */
-    void SolidTransport::getMobilities(doublereal* const mobil) {
-        getMixDiffCoeffs(mobil);
-        doublereal t = m_thermo->temperature();
-        doublereal c1 = ElectronCharge / (Boltzmann * t);
-        for (size_t k = 0; k < m_thermo->nSpecies(); k++) {
-            mobil[k] *= c1 * fabs(m_thermo->charge(k));
-        }
-    } 
-        
-    /**
-     * Thermal Conductivity.
-     * \f[
-     * \lambda = A T^n \exp(-E/RT)
-     */
-    doublereal SolidTransport::thermalConductivity() {
-        doublereal t = m_thermo->temperature();
-        return m_Alam *pow(t, m_Nlam) * exp(-m_Elam/t);
-    }
-
-
-    /**
-     * The diffusion coefficients are computed from 
-     *
-     * \f[
-     * D_k = A_k T^{n_k} \exp(-E_k/RT).
-     * \f]
-     *
-     * The diffusion coefficients are only non-zero for species for
-     * which parameters have been specified using method
-     * setParameters.
-     */
-    void SolidTransport::getMixDiffCoeffs(doublereal* const d) {
-        doublereal temp = m_thermo->temperature();
-        for (size_t k = 0; k < m_thermo->nSpecies(); k++) d[k] = 0.0;
-        for (size_t k = 0; k < m_nmobile; k++) {
-            d[m_sp[k]] = 
-                m_Adiff[k] * pow(temp, m_Ndiff[k]) * exp(-m_Ediff[k]/temp);
-        }
->>>>>>> dcb4311d
     }
   }
   //====================================================================================================================
