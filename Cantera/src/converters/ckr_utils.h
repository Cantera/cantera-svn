/**
 *  @file ckr_utils.h
 *
 */

// Copyright 2001  California Institute of Technology

#ifndef CKR_UTILS_H
#define CKR_UTILS_H

#include <math.h>
#include <string>
#include <map>
#include <vector>

<<<<<<< HEAD

#ifdef WIN32
#define TYPENAME_KEYWORD
#else
#define TYPENAME_KEYWORD typename
#endif


=======
>>>>>>> 0b9d344a
namespace ckr {

/** 
 *  Fill vector 'keys' with the keys of map 'mp'
 */
template<class K, class V>
void getMapKeys(const std::map<K,V>& mp, std::vector<K>& keys) {
    keys.clear();
<<<<<<< HEAD
    TYPENAME_KEYWORD std::map<K,V>::const_iterator i = mp.begin();
=======
    typename std::map<K,V>::const_iterator i = mp.begin();
>>>>>>> 0b9d344a
    for (; i != mp.end(); ++i) keys.push_back(i->first);
}


/**
 *  Fill vector 'values' with the values of map 'mp'
 */
template<class K, class V>
void getMapValues(const std::map<K,V>& mp, std::vector<V>& values) {
    values.clear();
<<<<<<< HEAD
    TYPENAME_KEYWORD std::map<K,V>::const_iterator i = mp.begin();
=======
    typename std::map<K,V>::const_iterator i = mp.begin();
>>>>>>> 0b9d344a
    for (; i != mp.end(); ++i) values.push_back(i->second);
}


/**
 *
 *  Template to compare two objects a and b, possibly of different
 *  types, and return the greater of the two, converted to the type of
 *  a. The '<' operator is used for the comparison, and must be
 *  defined for the two types in question.
 *
 */

template<class T, class S>
inline T max(T a, S b) { return (a < b ? b : a); }



/**
 *
 *  Template to compare two objects a and b, possibly of different
 *  types, and * return the lesser of the two, converted to the type
 *  of a. The '<' operator is used for the comparison, and must be
 *  defined for the two types in question.
 *
 */

template<class T, class S>
inline T min(T a, S b) { return (a < b ? a : b); }


/**
 *  Template to return a string equal to s, but padded with spaces on
 *  the right as necessary to make the length n.
 */
template<class S>
inline S pad(const S& s, size_t n) {
    S output;
    output.resize(max(n,s.size()),' ');
    copy(s.begin(), s.end(), output.begin());
    return output;
}

/// Absolute value.
template<class T>
inline T absval(T x) {
    if (x < 0) return -x;
    return x;
}

/**
 * 
 * Iterate through a list of objects that have a numeric member named
 * 'valid', and return false if for any object this attribute is not
 * greater than 0.  Otherwise return true.
 *
 */

template<class L>
inline bool valid(L& list) {
    size_t i;
    for (i=0; i < list.size(); i++) if (list[i].valid <= 0) return false;
    return true;
}


/// Remove all white space from string s.
void removeWhiteSpace(std::string& s);

<<<<<<< HEAD
void getTokens(std::string& begin, 
=======
void getTokens(std::string& begin,
>>>>>>> 0b9d344a
    int n, std::vector<std::string>& toks, char delim=' ');


/**
 *  Perform a case-insensitive comparison of the first n2 characters
 *  of strings s1 and s2, where n2 is the length of s2. Typically, s1
 *  is an unknown string and s2 is the significant portion of a
 *  keyword. Returns true if a match is found, false otherwise. An asterisk
 *  in string s2 matches any character at that position.
 *
 *  Example: if s1 = "elements", then match(s1, "ELEM") would return true.
 */
<<<<<<< HEAD

=======
>>>>>>> 0b9d344a
bool match(const std::string& s1, const std::string& s2);

/**  
 * Check whether string 'word' begins with a Chemkin keyword.
 */
<<<<<<< HEAD
inline bool isKeyword(std::string word) 
=======
inline bool isKeyword(std::string word)
>>>>>>> 0b9d344a
{
    return (match(word, "ELEM") ||
	    match(word, "SPEC") ||
	    match(word, "THERM") ||
	    match(word, "REAC") ||
	    match(word, "END"));
}


bool extractSlashData(std::string& s, std::string& name, std::string& data);
std::string capitalize(const std::string& word);

}

#endif




<|MERGE_RESOLUTION|>--- conflicted
+++ resolved
@@ -13,17 +13,6 @@
 #include <map>
 #include <vector>
 
-<<<<<<< HEAD
-
-#ifdef WIN32
-#define TYPENAME_KEYWORD
-#else
-#define TYPENAME_KEYWORD typename
-#endif
-
-
-=======
->>>>>>> 0b9d344a
 namespace ckr {
 
 /** 
@@ -32,11 +21,7 @@
 template<class K, class V>
 void getMapKeys(const std::map<K,V>& mp, std::vector<K>& keys) {
     keys.clear();
-<<<<<<< HEAD
-    TYPENAME_KEYWORD std::map<K,V>::const_iterator i = mp.begin();
-=======
     typename std::map<K,V>::const_iterator i = mp.begin();
->>>>>>> 0b9d344a
     for (; i != mp.end(); ++i) keys.push_back(i->first);
 }
 
@@ -47,11 +32,7 @@
 template<class K, class V>
 void getMapValues(const std::map<K,V>& mp, std::vector<V>& values) {
     values.clear();
-<<<<<<< HEAD
-    TYPENAME_KEYWORD std::map<K,V>::const_iterator i = mp.begin();
-=======
     typename std::map<K,V>::const_iterator i = mp.begin();
->>>>>>> 0b9d344a
     for (; i != mp.end(); ++i) values.push_back(i->second);
 }
 
@@ -121,11 +102,7 @@
 /// Remove all white space from string s.
 void removeWhiteSpace(std::string& s);
 
-<<<<<<< HEAD
-void getTokens(std::string& begin, 
-=======
 void getTokens(std::string& begin,
->>>>>>> 0b9d344a
     int n, std::vector<std::string>& toks, char delim=' ');
 
 
@@ -138,20 +115,12 @@
  *
  *  Example: if s1 = "elements", then match(s1, "ELEM") would return true.
  */
-<<<<<<< HEAD
-
-=======
->>>>>>> 0b9d344a
 bool match(const std::string& s1, const std::string& s2);
 
 /**  
  * Check whether string 'word' begins with a Chemkin keyword.
  */
-<<<<<<< HEAD
-inline bool isKeyword(std::string word) 
-=======
 inline bool isKeyword(std::string word)
->>>>>>> 0b9d344a
 {
     return (match(word, "ELEM") ||
 	    match(word, "SPEC") ||
