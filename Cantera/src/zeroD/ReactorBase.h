--- conflicted
+++ resolved
@@ -68,7 +68,7 @@
          * a pointer to this substance is stored, and as the integration
          * proceeds, the state of the substance is modified.
          */
-        void setThermoMgr(Cantera::thermo_t& thermo);
+        void setThermoMgr(thermo_t& thermo);
 
         void addInlet(FlowDevice& inlet);
         void addOutlet(FlowDevice& outlet);
@@ -104,9 +104,9 @@
         void resetState();
 
         /// return a reference to the contents.
-        Cantera::thermo_t& contents() { return *m_thermo; }
+        thermo_t& contents() { return *m_thermo; }
 
-        const Cantera::thermo_t& contents() const { return *m_thermo; }
+        const thermo_t& contents() const { return *m_thermo; }
 
         doublereal residenceTime();
 
@@ -141,21 +141,16 @@
         //@}
 
         int error(std::string msg) const {
-            Cantera::writelog("Error: "+msg);
+            writelog("Error: "+msg);
             return 1;
         }
 
     protected:
  
-<<<<<<< HEAD
       //! Number of homogeneous species in the mixture
-      int m_nsp;
+      size_t m_nsp;
 
-        Cantera::thermo_t*  m_thermo;
-=======
-        size_t m_nsp;
         thermo_t*  m_thermo;
->>>>>>> 0b9d344a
         doublereal m_time;
         doublereal m_vol, m_vol0;
         bool m_init;
@@ -164,23 +159,18 @@
         doublereal m_enthalpy;
         doublereal m_intEnergy;
         doublereal m_pressure;
-        Cantera::vector_fp m_state;
+        vector_fp m_state;
         std::vector<FlowDevice*> m_inlet, m_outlet;
         std::vector<Wall*> m_wall;
-<<<<<<< HEAD
-        Cantera::vector_int m_lr;
-        int m_nwalls;
-=======
         vector_int m_lr;
         size_t m_nwalls;
->>>>>>> 0b9d344a
         std::string m_name;
         double m_rho0;
 
     private:
 
         void tilt(std::string method="") const { 
-        throw Cantera::CanteraError("ReactorBase::"+method,
+        throw CanteraError("ReactorBase::"+method,
             "ReactorBase method called!"); }
     };
 }
