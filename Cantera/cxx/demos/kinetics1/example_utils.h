#ifndef CT_EXAMPLE_UTILS_H
#define CT_EXAMPLE_UTILS_H

#include <cantera/kernel/Array.h>
#include <cantera/kernel/plots.h>

<<<<<<< HEAD
namespace Cantera{}
namespace std{}
namespace CanteraZeroD{}

=======
>>>>>>> 0b9d344a
// Save the temperature, density, pressure, and mole fractions at one
// time
template<class G, class A>
void saveSoln(int i, double time, const G& gas, A& soln) {  
    soln(0,i) = time;
    soln(1,i) = gas.temperature();
    soln(2,i) = gas.density();
    soln(3,i) = gas.pressure();
    gas.getMoleFractions(&soln(4,i));
}

template<class G, class A>
void saveSoln(double time, const G& gas, A& soln) {  
    soln.resize(soln.nRows(), soln.nColumns() + 1);
    int back = soln.nColumns() - 1;
    soln(0,back) = time;
    soln(1,back) = gas.temperature();
    soln(2,back) = gas.density();
    soln(3,back) = gas.pressure();
    int nsp = gas.nSpecies();
    for (int k = 0; k < nsp; k++) 
        soln(4+k,back) = gas.moleFraction(k);
}

template<class G, class V>
void makeDataLabels(const G& gas, V& names) {
    int nsp = gas.nSpecies();
    names.resize(nsp + 4);
    names[0] = "time (s)";
    names[1]  = "Temperature (K)";
    names[2]  = "Density (kg/m3)";
    names[3]  = "Pressure (Pa)";
    int k;
    for (k = 0; k < nsp; k++) names[4+k] = gas.speciesName(k);
}

template<class G, class A>
void plotSoln(std::string fname, std::string fmt, std::string title, const G& gas, const A& soln) {
    std::vector<std::string> names;
    makeDataLabels(gas, names);
    writePlotFile(fname, fmt, title, names, soln);
}

inline void writeCanteraHeader(std::ostream& s) {
    s << std::endl;
    s << "     Cantera version " << "CANTERA_VERSION" << std::endl;         
    s << "     Copyright California Institute of Technology, 2002." << std::endl;
    s << "     http://www.cantera.org" << std::endl;
    s << std::endl;
}

#endif<|MERGE_RESOLUTION|>--- conflicted
+++ resolved
@@ -4,13 +4,6 @@
 #include <cantera/kernel/Array.h>
 #include <cantera/kernel/plots.h>
 
-<<<<<<< HEAD
-namespace Cantera{}
-namespace std{}
-namespace CanteraZeroD{}
-
-=======
->>>>>>> 0b9d344a
 // Save the temperature, density, pressure, and mole fractions at one
 // time
 template<class G, class A>
