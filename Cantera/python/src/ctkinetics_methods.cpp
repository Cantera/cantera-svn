--- conflicted
+++ resolved
@@ -2,15 +2,6 @@
  * @file ctkinetics_methods.cpp
  *
  */
-<<<<<<< HEAD
-
-/*
- * $Id$
- */
-
-
-=======
->>>>>>> 0b9d344a
 static PyObject*
 kin_newFromXML(PyObject *self, PyObject *args) {
     int mxml, iphase, neighbor1, neighbor2, neighbor3, neighbor4;
