
<<<<<<< HEAD
/*
 *   $Id$
 */



=======
>>>>>>> dcb4311d
#include <cstdlib>

static PyObject *
py_domain_clear(PyObject *self, PyObject *args)
{
    int _val;
    _val = domain_clear(); 
    if (int(_val) == -1) return reportCanteraError();
    return Py_BuildValue("i",_val);
}


static PyObject *
py_domain_del(PyObject *self, PyObject *args)
{
    int _val;
    int i;
    if (!PyArg_ParseTuple(args, "i:domain_del", &i)) 
        return NULL;
        
    _val = domain_del(i); 
    if (int(_val) == -1) return reportCanteraError();
    return Py_BuildValue("i",_val);
}


static PyObject *
py_domain_type(PyObject *self, PyObject *args)
{
    int _val;
    int i;
    if (!PyArg_ParseTuple(args, "i:domain_type", &i)) 
        return NULL;
        
    _val = domain_type(i); 
    if (int(_val) == -1) return reportCanteraError();
    return Py_BuildValue("i",_val);
}


static PyObject *
py_domain_index(PyObject *self, PyObject *args)
{
    int _val;
    int i;
    if (!PyArg_ParseTuple(args, "i:domain_index", &i)) 
        return NULL;
        
    _val = int(domain_index(i));
    if (int(_val) == -1) return reportCanteraError();
    return Py_BuildValue("i",_val);
}


static PyObject *
py_domain_nComponents(PyObject *self, PyObject *args)
{
    int _val;
    int i;
    if (!PyArg_ParseTuple(args, "i:domain_nComponents", &i)) 
        return NULL;
        
    _val = int(domain_nComponents(i));
    if (int(_val) == -1) return reportCanteraError();
    return Py_BuildValue("i",_val);
}


static PyObject *
py_domain_nPoints(PyObject *self, PyObject *args)
{
    int _val;
    int i;
    if (!PyArg_ParseTuple(args, "i:domain_nPoints", &i)) 
        return NULL;
        
    _val = int(domain_nPoints(i));
    if (int(_val) == -1) return reportCanteraError();
    return Py_BuildValue("i",_val);
}


static PyObject *
py_domain_componentName(PyObject *self, PyObject *args)
{
    int _val;
    int i;
    int n;
    if (!PyArg_ParseTuple(args, "ii:domain_componentName", &i, &n)) 
        return NULL;
        
    int nameout_sz = 80;
    char* nameout = new char[nameout_sz];

    _val = domain_componentName(i,n,nameout_sz,nameout); 
    PyObject* _ret = Py_BuildValue("s",nameout);
    delete[] nameout;
    if (int(_val) == -1) return reportCanteraError();
    return _ret;

}


static PyObject *
py_domain_componentIndex(PyObject *self, PyObject *args)
{
    int _val;
    int i;
    char* name;
    if (!PyArg_ParseTuple(args, "is:domain_componentIndex", &i, &name)) 
        return NULL;
        
    _val = int(domain_componentIndex(i,name));
    if (int(_val) == -1) return reportCanteraError();
    return Py_BuildValue("i",_val);
}


static PyObject *
py_domain_setBounds(PyObject *self, PyObject *args)
{
    int _val;
    int i;
    int n;
    double lower;
    double upper;
    if (!PyArg_ParseTuple(args, "iidd:domain_setBounds", &i, &n, &lower, &upper)) 
        return NULL;
        
    _val = domain_setBounds(i,n,lower,upper); 
    if (int(_val) == -1) return reportCanteraError();
    return Py_BuildValue("i",_val);
}


static PyObject *
py_domain_lowerBound(PyObject *self, PyObject *args)
{
    double _val;
    int i;
    int n;
    if (!PyArg_ParseTuple(args, "ii:domain_lowerBound", &i, &n)) 
        return NULL;
        
    _val = domain_lowerBound(i,n); 
    if (_val == DERR) return reportCanteraError();
    return Py_BuildValue("d",_val);
}


static PyObject *
py_domain_upperBound(PyObject *self, PyObject *args)
{
    double _val;
    int i;
    int n;
    if (!PyArg_ParseTuple(args, "ii:domain_upperBound", &i, &n)) 
        return NULL;
        
    _val = domain_upperBound(i,n); 
    if (_val == DERR) return reportCanteraError();
    return Py_BuildValue("d",_val);
}


static PyObject *
py_domain_setTolerances(PyObject *self, PyObject *args)
{
    int _val;
    int i;
    int n;
    double rtol, atol;
    int itime;
    if (!PyArg_ParseTuple(args, "iiddi:domain_setTolerances", &i, &n, &rtol, &atol, &itime)) 
        return NULL;
        
    _val = domain_setTolerances(i,n, rtol, atol,itime); 
    if (int(_val) == -1) return reportCanteraError();
    return Py_BuildValue("i",_val);
}


static PyObject *
py_domain_rtol(PyObject *self, PyObject *args)
{
    double _val;
    int i;
    int n;
    if (!PyArg_ParseTuple(args, "ii:domain_rtol", &i, &n)) 
        return NULL;
        
    _val = domain_rtol(i,n); 
    if (_val == DERR) return reportCanteraError();
    return Py_BuildValue("d",_val);
}


static PyObject *
py_domain_atol(PyObject *self, PyObject *args)
{
    double _val;
    int i;
    int n;
    if (!PyArg_ParseTuple(args, "ii:domain_atol", &i, &n)) 
        return NULL;
        
    _val = domain_atol(i,n); 
    if (_val == DERR) return reportCanteraError();
    return Py_BuildValue("d",_val);
}


static PyObject *
py_domain_setupGrid(PyObject *self, PyObject *args)
{
    int _val;
    int i;
    PyObject* grid;
    if (!PyArg_ParseTuple(args, "iO:domain_setupGrid", &i, &grid)) 
        return NULL;
        

    PyArrayObject* grid_array = (PyArrayObject*)
      PyArray_ContiguousFromObject(grid, PyArray_DOUBLE, 1, 1);
    double* grid_data = (double*)(grid_array->data);
    size_t grid_len = grid_array->dimensions[0];

    _val = domain_setupGrid(i,grid_len,grid_data); 
    Py_DECREF(grid_array);
    if (int(_val) == -1) return reportCanteraError();
    return Py_BuildValue("i",_val);
}


static PyObject *
py_domain_setID(PyObject *self, PyObject *args)
{
    int _val;
    int i;
    char* id;
    if (!PyArg_ParseTuple(args, "is:domain_setID", &i, &id)) 
        return NULL;
        
    _val = domain_setID(i,id); 
    if (int(_val) == -1) return reportCanteraError();
    return Py_BuildValue("i",_val);
}


static PyObject *
py_domain_setDesc(PyObject *self, PyObject *args)
{
    int _val;
    int i;
    char* desc;
    if (!PyArg_ParseTuple(args, "is:domain_setDesc", &i, &desc)) 
        return NULL;
        
    _val = domain_setDesc(i,desc); 
    if (int(_val) == -1) return reportCanteraError();
    return Py_BuildValue("i",_val);
}


static PyObject *
py_inlet_setSpreadRate(PyObject *self, PyObject *args)
{
    int _val;
    int i;
    double v;
    if (!PyArg_ParseTuple(args, "id:inlet_setSpreadRate", &i, &v)) 
        return NULL;
        
    _val = inlet_setSpreadRate(i,v); 
    if (int(_val) == -1) return reportCanteraError();
    return Py_BuildValue("i",_val);
}


static PyObject *
py_domain_grid(PyObject *self, PyObject *args)
{
    double _val;
    int i;
    int n;
    if (!PyArg_ParseTuple(args, "ii:domain_grid", &i, &n)) 
        return NULL;
        
    _val = domain_grid(i,n); 
    if (_val == DERR) return reportCanteraError();
    return Py_BuildValue("d",_val);
}


static PyObject *
py_bdry_setMdot(PyObject *self, PyObject *args)
{
    int _val;
    int i;
    double mdot;
    if (!PyArg_ParseTuple(args, "id:bdry_setMdot", &i, &mdot)) 
        return NULL;
        
    _val = bdry_setMdot(i,mdot); 
    if (int(_val) == -1) return reportCanteraError();
    return Py_BuildValue("i",_val);
}


static PyObject *
py_bdry_setTemperature(PyObject *self, PyObject *args)
{
    int _val;
    int i;
    double t;
    if (!PyArg_ParseTuple(args, "id:bdry_setTemperature", &i, &t)) 
        return NULL;
        
    _val = bdry_setTemperature(i,t); 
    if (int(_val) == -1) return reportCanteraError();
    return Py_BuildValue("i",_val);
}


static PyObject *
py_bdry_setMoleFractions(PyObject *self, PyObject *args)
{
    int _val;
    int i;
    char* x;
    if (!PyArg_ParseTuple(args, "is:bdry_setMoleFractions", &i, &x)) 
        return NULL;
        
    _val = bdry_setMoleFractions(i,x); 
    if (int(_val) == -1) return reportCanteraError();
    return Py_BuildValue("i",_val);
}


static PyObject *
py_bdry_temperature(PyObject *self, PyObject *args)
{
    double _val;
    int i;
    if (!PyArg_ParseTuple(args, "i:bdry_temperature", &i)) 
        return NULL;
        
    _val = bdry_temperature(i); 
    if (_val == DERR) return reportCanteraError();
    return Py_BuildValue("d",_val);
}


static PyObject *
py_bdry_massFraction(PyObject *self, PyObject *args)
{
    double _val;
    int i;
    int k;
    if (!PyArg_ParseTuple(args, "ii:bdry_massFraction", &i, &k)) 
        return NULL;
        
    _val = bdry_massFraction(i,k); 
    if (_val == DERR) return reportCanteraError();
    return Py_BuildValue("d",_val);
}


static PyObject *
py_bdry_mdot(PyObject *self, PyObject *args)
{
    double _val;
    int i;
    if (!PyArg_ParseTuple(args, "i:bdry_mdot", &i)) 
        return NULL;
        
    _val = bdry_mdot(i); 
    if (_val == DERR) return reportCanteraError();
    return Py_BuildValue("d",_val);
}


static PyObject *
py_reactingsurf_setkineticsmgr(PyObject *self, PyObject *args)
{
    int _val;
    int i;
    int j;
    if (!PyArg_ParseTuple(args, "ii:reactingsurf_setkineticsmgr", &i, &j)) 
        return NULL;
        
    _val = reactingsurf_setkineticsmgr(i,j); 
    if (int(_val) == -1) return reportCanteraError();
    return Py_BuildValue("i",_val);
}


static PyObject *
py_reactingsurf_enableCoverageEqs(PyObject *self, PyObject *args)
{
    int _val;
    int i;
    int onoff;
    if (!PyArg_ParseTuple(args, "ii:reactingsurf_enableCoverageEqs", &i, &onoff)) 
        return NULL;
        
    _val = reactingsurf_enableCoverageEqs(i,onoff); 
    if (int(_val) == -1) return reportCanteraError();
    return Py_BuildValue("i",_val);
}


static PyObject *
py_inlet_new(PyObject *self, PyObject *args)
{
    int _val;
    _val = inlet_new(); 
    if (int(_val) == -1) return reportCanteraError();
    return Py_BuildValue("i",_val);
}


static PyObject *
py_outlet_new(PyObject *self, PyObject *args)
{
    int _val;
    _val = outlet_new(); 
    if (int(_val) == -1) return reportCanteraError();
    return Py_BuildValue("i",_val);
}

static PyObject *
py_outletres_new(PyObject *self, PyObject *args)
{
    int _val;
    _val = outletres_new(); 
    if (int(_val) == -1) return reportCanteraError();
    return Py_BuildValue("i",_val);
}


static PyObject *
py_symm_new(PyObject *self, PyObject *args)
{
    int _val;
    _val = symm_new(); 
    if (int(_val) == -1) return reportCanteraError();
    return Py_BuildValue("i",_val);
}


static PyObject *
py_surf_new(PyObject *self, PyObject *args)
{
    int _val;
    _val = surf_new(); 
    if (int(_val) == -1) return reportCanteraError();
    return Py_BuildValue("i",_val);
}


static PyObject *
py_reactingsurf_new(PyObject *self, PyObject *args)
{
    int _val;
    _val = reactingsurf_new(); 
    if (int(_val) == -1) return reportCanteraError();
    return Py_BuildValue("i",_val);
}


static PyObject *
py_stflow_new(PyObject *self, PyObject *args)
{
    int _val;
    int iph;
    int ikin;
    int itr;
    int itype;
    if (!PyArg_ParseTuple(args, "iiii:stflow_new", &iph, &ikin, &itr, &itype)) 
        return NULL;
        
    _val = stflow_new(iph,ikin,itr,itype); 
    if (int(_val) == -1) return reportCanteraError();
    return Py_BuildValue("i",_val);
}


static PyObject *
py_stflow_setTransport(PyObject *self, PyObject *args)
{
    int _val;
    int i, itr, isoret;
    if (!PyArg_ParseTuple(args, "iii:stflow_setTransport", &i, &itr, &isoret)) 
        return NULL;
        
    _val = stflow_setTransport(i,itr, isoret); 
    if (int(_val) == -1) return reportCanteraError();
    return Py_BuildValue("i",_val);
}

static PyObject *
py_stflow_enableSoret(PyObject *self, PyObject *args)
{
    int _val;
    int i, isoret;
    if (!PyArg_ParseTuple(args, "ii:stflow_enableSoret", &i, &isoret)) 
        return NULL;
        
    _val = stflow_enableSoret(i,isoret); 
    if (int(_val) == -1) return reportCanteraError();
    return Py_BuildValue("i",_val);
}

static PyObject *
py_stflow_setPressure(PyObject *self, PyObject *args)
{
    int _val;
    int i;
    double p;
    if (!PyArg_ParseTuple(args, "id:stflow_setPressure", &i, &p)) 
        return NULL;
        
    _val = stflow_setPressure(i,p); 
    if (int(_val) == -1) return reportCanteraError();
    return Py_BuildValue("i",_val);
}


static PyObject *
py_stflow_setFixedTempProfile(PyObject *self, PyObject *args)
{
    int _val;
    int i;
    PyObject* pos;
    PyObject* temp;
    if (!PyArg_ParseTuple(args, "iOO:stflow_setFixedTempProfile", &i, &pos, &temp)) 
        return NULL;
        

    PyArrayObject* pos_array = (PyArrayObject*)
      PyArray_ContiguousFromObject(pos, PyArray_DOUBLE, 1, 1);
    double* pos_data = (double*)(pos_array->data);
    size_t pos_len = pos_array->dimensions[0];


    PyArrayObject* temp_array = (PyArrayObject*)
      PyArray_ContiguousFromObject(temp, PyArray_DOUBLE, 1, 1);


    double* temp_data = (double*)(temp_array->data);
    size_t temp_len = temp_array->dimensions[0];

    _val = stflow_setFixedTempProfile(i,pos_len,pos_data,temp_len,temp_data); 
    Py_DECREF(pos_array);
    Py_DECREF(temp_array);
    if (int(_val) == -1) return reportCanteraError();
    return Py_BuildValue("i",_val);
}


static PyObject *
py_stflow_solveSpeciesEqs(PyObject *self, PyObject *args)
{
    int _val;
    int i;
    int flag;
    if (!PyArg_ParseTuple(args, "ii:stflow_solveSpeciesEqs", &i, &flag)) 
        return NULL;
        
    _val = stflow_solveSpeciesEqs(i,flag); 
    if (int(_val) == -1) return reportCanteraError();
    return Py_BuildValue("i",_val);
}


static PyObject *
py_stflow_solveEnergyEqn(PyObject *self, PyObject *args)
{
    int _val;
    int i;
    int flag;
    if (!PyArg_ParseTuple(args, "ii:stflow_solveEnergyEqn", &i, &flag)) 
        return NULL;
        
    _val = stflow_solveEnergyEqn(i,flag); 
    if (int(_val) == -1) return reportCanteraError();
    return Py_BuildValue("i",_val);
}


static PyObject *
py_sim1D_clear(PyObject *self, PyObject *args)
{
    int _val;
    _val = sim1D_clear(); 
    if (int(_val) == -1) return reportCanteraError();
    return Py_BuildValue("i",_val);
}


static PyObject *
py_sim1D_new(PyObject *self, PyObject *args)
{
    int _val;
    PyObject* domains;
    if (!PyArg_ParseTuple(args, "O:sim1D_new", &domains)) 
        return NULL;
        
    // Assuming this is screwed up too
    //PyArrayObject* domains_array = (PyArrayObject*)
    // PyArray_ContiguousFromObject(domains, PyArray_INT, 1, 1);
    // int* domains_data = (int*)(domains_array->data);
    PyArrayObject* domains_array = (PyArrayObject*)
      PyArray_ContiguousFromObject(domains, PyArray_DOUBLE, 1, 1);
    void * nTMPv = (void *) (domains_array->data);
    double * dd_data = (double *) nTMPv; 
    size_t domains_len = domains_array->dimensions[0];

    int * domains_data = (int *) malloc(sizeof(int) * domains_len);
    for (size_t i = 0; i <  domains_len; i++) {
      domains_data[i] = (int) dd_data[i];
    }
 
    _val = sim1D_new(domains_len, domains_data);

    free(domains_data);
    Py_DECREF(domains_array); 
    if (int(_val) == -1) return reportCanteraError();
    return Py_BuildValue("i",_val);
}


static PyObject *
py_sim1D_del(PyObject *self, PyObject *args)
{
    int _val;
    int i;
    if (!PyArg_ParseTuple(args, "i:sim1D_del", &i)) 
        return NULL;
        
    _val = sim1D_del(i); 
    if (int(_val) == -1) return reportCanteraError();
    return Py_BuildValue("i",_val);
}


static PyObject *
py_sim1D_setValue(PyObject *self, PyObject *args)
{
    int _val;
    int i;
    int dom;
    int comp;
    int localPoint;
    double value;
    if (!PyArg_ParseTuple(args, "iiiid:sim1D_setValue", &i, &dom, &comp, &localPoint, &value)) 
        return NULL;
        
    _val = sim1D_setValue(i,dom,comp,localPoint,value); 
    if (int(_val) == -1) return reportCanteraError();
    return Py_BuildValue("i",_val);
}


static PyObject *
py_sim1D_setProfile(PyObject *self, PyObject *args)
{
    int _val;
    int i;
    int dom;
    int comp;
    PyObject* pos;
    PyObject* v;
    if (!PyArg_ParseTuple(args, "iiiOO:sim1D_setProfile", &i, &dom, &comp, &pos, &v)) 
        return NULL;
        

    PyArrayObject* pos_array = (PyArrayObject*)
      PyArray_ContiguousFromObject(pos, PyArray_DOUBLE, 1, 1);
    double* pos_data = (double*)(pos_array->data);
    size_t pos_len = pos_array->dimensions[0];


    PyArrayObject* v_array = (PyArrayObject*)
      PyArray_ContiguousFromObject(v, PyArray_DOUBLE, 1, 1);
    double* v_data = (double*)(v_array->data);
    size_t v_len = v_array->dimensions[0];

    _val = sim1D_setProfile(i,dom,comp,pos_len,pos_data,v_len,v_data);
    Py_DECREF(pos_array);
    Py_DECREF(v_array); 
    if (int(_val) == -1) return reportCanteraError();
    return Py_BuildValue("i",_val);
}


static PyObject *
py_sim1D_setFlatProfile(PyObject *self, PyObject *args)
{
    int _val;
    int i;
    int dom;
    int comp;
    double v;
    if (!PyArg_ParseTuple(args, "iiid:sim1D_setFlatProfile", &i, &dom, &comp, &v)) 
        return NULL;
        
    _val = sim1D_setFlatProfile(i,dom,comp,v); 
    if (int(_val) == -1) return reportCanteraError();
    return Py_BuildValue("i",_val);
}


static PyObject *
py_sim1D_showSolution(PyObject *self, PyObject *args)
{
    int _val;
    int i;
    char* fname;
    if (!PyArg_ParseTuple(args, "is:sim1D_showSolution", &i, &fname)) 
        return NULL;
        
    _val = sim1D_showSolution(i,fname); 
    if (int(_val) == -1) return reportCanteraError();
    return Py_BuildValue("i",_val);
}


static PyObject *
py_sim1D_setTimeStep(PyObject *self, PyObject *args)
{
  int _val;
  int i;
  double stepsize;
  PyObject* nsteps;
  if (!PyArg_ParseTuple(args, "idO:sim1D_setTimeStep", &i, &stepsize, &nsteps)) {
    
    return NULL;
  }
    
  // Found that the PyArray_INT had to be replaced by PyArray_DOUBLE
  // in the call below. This needs exploring.
  // PyArrayObject* nsteps_array = (PyArrayObject*)
  //  PyArray_ContiguousFromObject(nsteps, PyArray_INT, 1, 1);
  PyArrayObject* nsteps_array = (PyArrayObject*)
    PyArray_ContiguousFromObject(nsteps, PyArray_DOUBLE, 1, 1);

  void * nTMPv = (void *) (nsteps_array->data);
  double * nsteps_data = (double *) nTMPv; 
  size_t nsteps_len = nsteps_array->dimensions[0];

  int * nsteps_datai = (int *) malloc(sizeof(int) * nsteps_len);
  for (size_t i = 0; i <  nsteps_len; i++) {
    nsteps_datai[i] = (int) nsteps_data[i];
  }
  _val = sim1D_setTimeStep(i, stepsize, nsteps_len, nsteps_datai);
  free(nsteps_datai);

  Py_DECREF(nsteps_array); 
  if (int(_val) == -1) return reportCanteraError();
  return Py_BuildValue("i",_val);
}


static PyObject *
py_sim1D_solve(PyObject *self, PyObject *args)
{
    int _val;
    int i;
    int loglevel;
    int refine_grid;
    if (!PyArg_ParseTuple(args, "iii:sim1D_solve", &i, &loglevel, &refine_grid)) 
        return NULL;
        
    _val = sim1D_solve(i,loglevel,refine_grid); 
    if (int(_val) == -1) return reportCanteraError();
    return Py_BuildValue("i",_val);
}


static PyObject *
py_sim1D_refine(PyObject *self, PyObject *args)
{
    int _val;
    int i;
    int loglevel;
    if (!PyArg_ParseTuple(args, "ii:sim1D_refine", &i, &loglevel)) 
        return NULL;
        
    _val = sim1D_refine(i,loglevel); 
    if (int(_val) == -1) return reportCanteraError();
    return Py_BuildValue("i",_val);
}


static PyObject *
py_sim1D_setRefineCriteria(PyObject *self, PyObject *args)
{
    int _val;
    int i;
    int dom;
    double ratio;
    double slope;
    double curve;
    double prune;
    if (!PyArg_ParseTuple(args, "iidddd:sim1D_setRefineCriteria", &i, &dom, &ratio, &slope, &curve, &prune)) 
        return NULL;
        
    _val = sim1D_setRefineCriteria(i,dom,ratio,slope,curve,prune); 
    if (int(_val) == -1) return reportCanteraError();
    return Py_BuildValue("i",_val);
}


static PyObject *
py_sim1D_getInitialSoln(PyObject *self, PyObject *args)
{
    int i, iok;
    if (!PyArg_ParseTuple(args, "i:sim1D_getInitialSoln", &i)) 
        return NULL;
        
    iok = sim1D_getInitialSoln(i); 
    if (iok == -1) return reportCanteraError();
    return Py_BuildValue("i",iok);
}

static PyObject *
py_sim1D_save(PyObject *self, PyObject *args)
{
    int _val;
    int i;
    char* fname;
    char* id;
    char* desc;
    if (!PyArg_ParseTuple(args, "isss:sim1D_save", &i, &fname, &id, &desc)) 
        return NULL;
        
    _val = sim1D_save(i,fname,id,desc); 
    if (int(_val) == -1) return reportCanteraError();
    return Py_BuildValue("i",_val);
}


static PyObject *
py_sim1D_restore(PyObject *self, PyObject *args)
{
    int _val;
    int i;
    char* fname;
    char* id;
    if (!PyArg_ParseTuple(args, "iss:sim1D_restore", &i, &fname, &id)) 
        return NULL;
        
    _val = sim1D_restore(i,fname,id); 
    if (int(_val) == -1) return reportCanteraError();
    return Py_BuildValue("i",_val);
}


static PyObject *
py_sim1D_writeStats(PyObject *self, PyObject *args)
{
    int _val;
    int i;
    int printTime;
    if (!PyArg_ParseTuple(args, "ii:sim1D_writeStats", &i, &printTime)) {
        return NULL;
    } 
    _val = sim1D_writeStats(i, printTime); 
    if (int(_val) == -1) {
      return reportCanteraError();
    }
    return Py_BuildValue("i",_val);
}


static PyObject *
py_sim1D_domainIndex(PyObject *self, PyObject *args)
{
    int _val;
    int i;
    char* name;
    if (!PyArg_ParseTuple(args, "is:sim1D_domainIndex", &i, &name)) 
        return NULL;
        
    _val = sim1D_domainIndex(i,name); 
    if (int(_val) == -1) return reportCanteraError();
    return Py_BuildValue("i",_val);
}


static PyObject *
py_sim1D_value(PyObject *self, PyObject *args)
{
    double _val;
    int i;
    int idom;
    int icomp;
    int localPoint;
    if (!PyArg_ParseTuple(args, "iiii:sim1D_value", &i, &idom, &icomp, 
            &localPoint)) 
        return NULL;
        
    _val = sim1D_value(i,idom,icomp,localPoint); 
    if (_val == DERR) return reportCanteraError();
    return Py_BuildValue("d",_val);
}


static PyObject *
py_sim1D_workValue(PyObject *self, PyObject *args)
{
    double _val;
    int i;
    int idom;
    int icomp;
    int localPoint;
    if (!PyArg_ParseTuple(args, "iiii:sim1D_workValue", &i, &idom, &icomp, &localPoint)) 
        return NULL;
        
    _val = sim1D_workValue(i,idom,icomp,localPoint); 
    if (_val == DERR) return reportCanteraError();
    return Py_BuildValue("d",_val);
}


static PyObject *
py_sim1D_eval(PyObject *self, PyObject *args)
{
    int _val;
    int i;
    double rdt;
    int count;
    if (!PyArg_ParseTuple(args, "idi:sim1D_eval", &i, &rdt, &count)) 
        return NULL;
        
    _val = sim1D_eval(i,rdt,count); 
    if (int(_val) == -1) return reportCanteraError();
    return Py_BuildValue("i",_val);
}


static PyObject *
py_sim1D_setMaxJacAge(PyObject *self, PyObject *args)
{
    int _val;
    int i;
    int ss_age;
    int ts_age;
    if (!PyArg_ParseTuple(args, "iii:sim1D_setMaxJacAge", &i, &ss_age, &ts_age)) 
        return NULL;
        
    _val = sim1D_setMaxJacAge(i,ss_age,ts_age); 
    if (int(_val) == -1) return reportCanteraError();
    return Py_BuildValue("i",_val);
}


static PyObject *
py_sim1D_timeStepFactor(PyObject *self, PyObject *args)
{
    int _val;
    int i;
    double tfactor;
    if (!PyArg_ParseTuple(args, "id:sim1D_timeStepFactor", &i, &tfactor)) 
        return NULL;
        
    _val = sim1D_timeStepFactor(i,tfactor); 
    if (int(_val) == -1) return reportCanteraError();
    return Py_BuildValue("i",_val);
}


static PyObject *
py_sim1D_setTimeStepLimits(PyObject *self, PyObject *args)
{
    int _val;
    int i;
    double tsmin;
    double tsmax;
    if (!PyArg_ParseTuple(args, "idd:sim1D_setTimeStepLimits", &i, &tsmin, &tsmax)) 
        return NULL;
        
    _val = sim1D_setTimeStepLimits(i,tsmin,tsmax); 
    if (int(_val) == -1) return reportCanteraError();
    return Py_BuildValue("i",_val);
}


static PyObject *
py_sim1D_setFixedTemperature(PyObject *self, PyObject *args)
{
    int _val;
    int i;
    double temp;
    if (!PyArg_ParseTuple(args, "id:sim1D_setFixedTemperature", &i, &temp)) 
        return NULL;
    _val = sim1D_setFixedTemperature(i,temp); 
    if (int(_val) == -1) return reportCanteraError();
    return Py_BuildValue("i",_val);
}
<|MERGE_RESOLUTION|>--- conflicted
+++ resolved
@@ -1,13 +1,4 @@
 
-<<<<<<< HEAD
-/*
- *   $Id$
- */
-
-
-
-=======
->>>>>>> dcb4311d
 #include <cstdlib>
 
 static PyObject *
