
<<<<<<< HEAD
/*
 *   $Id$
 */



=======
>>>>>>> 0b9d344a
#include <cstdlib>

static PyObject *
py_domain_clear(PyObject *self, PyObject *args)
{
    int _val;
    _val = domain_clear(); 
    if (int(_val) == -1) return reportCanteraError();
    return Py_BuildValue("i",_val);
}


static PyObject *
py_domain_del(PyObject *self, PyObject *args)
{
    int _val;
    int i;
    if (!PyArg_ParseTuple(args, "i:domain_del", &i)) 
        return NULL;
        
    _val = domain_del(i); 
    if (int(_val) == -1) return reportCanteraError();
    return Py_BuildValue("i",_val);
}


static PyObject *
py_domain_type(PyObject *self, PyObject *args)
{
    int _val;
    int i;
    if (!PyArg_ParseTuple(args, "i:domain_type", &i)) 
        return NULL;
        
    _val = domain_type(i); 
    if (int(_val) == -1) return reportCanteraError();
    return Py_BuildValue("i",_val);
}


static PyObject *
py_domain_index(PyObject *self, PyObject *args)
{
    int _val;
    int i;
    if (!PyArg_ParseTuple(args, "i:domain_index", &i)) 
        return NULL;
        
    _val = int(domain_index(i));
    if (int(_val) == -1) return reportCanteraError();
    return Py_BuildValue("i",_val);
}


static PyObject *
py_domain_nComponents(PyObject *self, PyObject *args)
{
    int _val;
    int i;
    if (!PyArg_ParseTuple(args, "i:domain_nComponents", &i)) 
        return NULL;
        
    _val = int(domain_nComponents(i));
    if (int(_val) == -1) return reportCanteraError();
    return Py_BuildValue("i",_val);
}


static PyObject *
py_domain_nPoints(PyObject *self, PyObject *args)
{
    int _val;
    int i;
    if (!PyArg_ParseTuple(args, "i:domain_nPoints", &i)) 
        return NULL;
        
    _val = int(domain_nPoints(i));
    if (int(_val) == -1) return reportCanteraError();
    return Py_BuildValue("i",_val);
}


static PyObject *
py_domain_componentName(PyObject *self, PyObject *args)
{
    int _val;
    int i;
    int n;
    if (!PyArg_ParseTuple(args, "ii:domain_componentName", &i, &n)) 
        return NULL;
        
    int nameout_sz = 80;
    char* nameout = new char[nameout_sz];

    _val = domain_componentName(i,n,nameout_sz,nameout); 
    PyObject* _ret = Py_BuildValue("s",nameout);
    delete[] nameout;
    if (int(_val) == -1) return reportCanteraError();
    return _ret;

}


static PyObject *
py_domain_componentIndex(PyObject *self, PyObject *args)
{
    int _val;
    int i;
    char* name;
    if (!PyArg_ParseTuple(args, "is:domain_componentIndex", &i, &name)) 
        return NULL;
        
    _val = int(domain_componentIndex(i,name));
    if (int(_val) == -1) return reportCanteraError();
    return Py_BuildValue("i",_val);
}


static PyObject *
py_domain_setBounds(PyObject *self, PyObject *args)
{
    int _val;
    int i;
    int n;
    double lower;
    double upper;
    if (!PyArg_ParseTuple(args, "iidd:domain_setBounds", &i, &n, &lower, &upper)) 
        return NULL;
        
    _val = domain_setBounds(i,n,lower,upper); 
    if (int(_val) == -1) return reportCanteraError();
    return Py_BuildValue("i",_val);
}


static PyObject *
py_domain_lowerBound(PyObject *self, PyObject *args)
{
    double _val;
    int i;
    int n;
    if (!PyArg_ParseTuple(args, "ii:domain_lowerBound", &i, &n)) 
        return NULL;
        
    _val = domain_lowerBound(i,n); 
    if (_val == DERR) return reportCanteraError();
    return Py_BuildValue("d",_val);
}


static PyObject *
py_domain_upperBound(PyObject *self, PyObject *args)
{
    double _val;
    int i;
    int n;
    if (!PyArg_ParseTuple(args, "ii:domain_upperBound", &i, &n)) 
        return NULL;
        
    _val = domain_upperBound(i,n); 
    if (_val == DERR) return reportCanteraError();
    return Py_BuildValue("d",_val);
}


static PyObject *
py_domain_setTolerances(PyObject *self, PyObject *args)
{
    int _val;
    int i;
    int n;
    double rtol, atol;
    int itime;
    if (!PyArg_ParseTuple(args, "iiddi:domain_setTolerances", &i, &n, &rtol, &atol, &itime)) 
        return NULL;
        
    _val = domain_setTolerances(i,n, rtol, atol,itime); 
    if (int(_val) == -1) return reportCanteraError();
    return Py_BuildValue("i",_val);
}


static PyObject *
py_domain_rtol(PyObject *self, PyObject *args)
{
    double _val;
    int i;
    int n;
    if (!PyArg_ParseTuple(args, "ii:domain_rtol", &i, &n)) 
        return NULL;
        
    _val = domain_rtol(i,n); 
    if (_val == DERR) return reportCanteraError();
    return Py_BuildValue("d",_val);
}


static PyObject *
py_domain_atol(PyObject *self, PyObject *args)
{
    double _val;
    int i;
    int n;
    if (!PyArg_ParseTuple(args, "ii:domain_atol", &i, &n)) 
        return NULL;
        
    _val = domain_atol(i,n); 
    if (_val == DERR) return reportCanteraError();
    return Py_BuildValue("d",_val);
}


static PyObject *
py_domain_setupGrid(PyObject *self, PyObject *args)
{
    int _val;
    int i;
    PyObject* grid;
    if (!PyArg_ParseTuple(args, "iO:domain_setupGrid", &i, &grid)) 
        return NULL;
        

    PyArrayObject* grid_array = (PyArrayObject*)
      PyArray_ContiguousFromObject(grid, PyArray_DOUBLE, 1, 1);
    double* grid_data = (double*)(grid_array->data);
    size_t grid_len = grid_array->dimensions[0];

    _val = domain_setupGrid(i,grid_len,grid_data); 
    Py_DECREF(grid_array);
    if (int(_val) == -1) return reportCanteraError();
    return Py_BuildValue("i",_val);
}


static PyObject *
py_domain_setID(PyObject *self, PyObject *args)
{
    int _val;
    int i;
    char* id;
    if (!PyArg_ParseTuple(args, "is:domain_setID", &i, &id)) 
        return NULL;
        
    _val = domain_setID(i,id); 
    if (int(_val) == -1) return reportCanteraError();
    return Py_BuildValue("i",_val);
}


static PyObject *
py_domain_setDesc(PyObject *self, PyObject *args)
{
    int _val;
    int i;
    char* desc;
    if (!PyArg_ParseTuple(args, "is:domain_setDesc", &i, &desc)) 
        return NULL;
        
    _val = domain_setDesc(i,desc); 
    if (int(_val) == -1) return reportCanteraError();
    return Py_BuildValue("i",_val);
}


static PyObject *
py_inlet_setSpreadRate(PyObject *self, PyObject *args)
{
    int _val;
    int i;
    double v;
    if (!PyArg_ParseTuple(args, "id:inlet_setSpreadRate", &i, &v)) 
        return NULL;
        
    _val = inlet_setSpreadRate(i,v); 
    if (int(_val) == -1) return reportCanteraError();
    return Py_BuildValue("i",_val);
}


static PyObject *
py_domain_grid(PyObject *self, PyObject *args)
{
    double _val;
    int i;
    int n;
    if (!PyArg_ParseTuple(args, "ii:domain_grid", &i, &n)) 
        return NULL;
        
    _val = domain_grid(i,n); 
    if (_val == DERR) return reportCanteraError();
    return Py_BuildValue("d",_val);
}


static PyObject *
py_bdry_setMdot(PyObject *self, PyObject *args)
{
    int _val;
    int i;
    double mdot;
    if (!PyArg_ParseTuple(args, "id:bdry_setMdot", &i, &mdot)) 
        return NULL;
        
    _val = bdry_setMdot(i,mdot); 
    if (int(_val) == -1) return reportCanteraError();
    return Py_BuildValue("i",_val);
}


static PyObject *
py_bdry_setTemperature(PyObject *self, PyObject *args)
{
    int _val;
    int i;
    double t;
    if (!PyArg_ParseTuple(args, "id:bdry_setTemperature", &i, &t)) 
        return NULL;
        
    _val = bdry_setTemperature(i,t); 
    if (int(_val) == -1) return reportCanteraError();
    return Py_BuildValue("i",_val);
}


static PyObject *
py_bdry_setMoleFractions(PyObject *self, PyObject *args)
{
    int _val;
    int i;
    char* x;
    if (!PyArg_ParseTuple(args, "is:bdry_setMoleFractions", &i, &x)) 
        return NULL;
        
    _val = bdry_setMoleFractions(i,x); 
    if (int(_val) == -1) return reportCanteraError();
    return Py_BuildValue("i",_val);
}


static PyObject *
py_bdry_temperature(PyObject *self, PyObject *args)
{
    double _val;
    int i;
    if (!PyArg_ParseTuple(args, "i:bdry_temperature", &i)) 
        return NULL;
        
    _val = bdry_temperature(i); 
    if (_val == DERR) return reportCanteraError();
    return Py_BuildValue("d",_val);
}


static PyObject *
py_bdry_massFraction(PyObject *self, PyObject *args)
{
    double _val;
    int i;
    int k;
    if (!PyArg_ParseTuple(args, "ii:bdry_massFraction", &i, &k)) 
        return NULL;
        
    _val = bdry_massFraction(i,k); 
    if (_val == DERR) return reportCanteraError();
    return Py_BuildValue("d",_val);
}


static PyObject *
py_bdry_mdot(PyObject *self, PyObject *args)
{
    double _val;
    int i;
    if (!PyArg_ParseTuple(args, "i:bdry_mdot", &i)) 
        return NULL;
        
    _val = bdry_mdot(i); 
    if (_val == DERR) return reportCanteraError();
    return Py_BuildValue("d",_val);
}


static PyObject *
py_reactingsurf_setkineticsmgr(PyObject *self, PyObject *args)
{
    int _val;
    int i;
    int j;
    if (!PyArg_ParseTuple(args, "ii:reactingsurf_setkineticsmgr", &i, &j)) 
        return NULL;
        
    _val = reactingsurf_setkineticsmgr(i,j); 
    if (int(_val) == -1) return reportCanteraError();
    return Py_BuildValue("i",_val);
}


static PyObject *
py_reactingsurf_enableCoverageEqs(PyObject *self, PyObject *args)
{
    int _val;
    int i;
    int onoff;
    if (!PyArg_ParseTuple(args, "ii:reactingsurf_enableCoverageEqs", &i, &onoff)) 
        return NULL;
        
    _val = reactingsurf_enableCoverageEqs(i,onoff); 
    if (int(_val) == -1) return reportCanteraError();
    return Py_BuildValue("i",_val);
}


static PyObject *
py_inlet_new(PyObject *self, PyObject *args)
{
    int _val;
    _val = inlet_new(); 
    if (int(_val) == -1) return reportCanteraError();
    return Py_BuildValue("i",_val);
}


static PyObject *
py_outlet_new(PyObject *self, PyObject *args)
{
    int _val;
    _val = outlet_new(); 
    if (int(_val) == -1) return reportCanteraError();
    return Py_BuildValue("i",_val);
}

static PyObject *
py_outletres_new(PyObject *self, PyObject *args)
{
    int _val;
    _val = outletres_new(); 
    if (int(_val) == -1) return reportCanteraError();
    return Py_BuildValue("i",_val);
}


static PyObject *
py_symm_new(PyObject *self, PyObject *args)
{
    int _val;
    _val = symm_new(); 
    if (int(_val) == -1) return reportCanteraError();
    return Py_BuildValue("i",_val);
}


static PyObject *
py_surf_new(PyObject *self, PyObject *args)
{
    int _val;
    _val = surf_new(); 
    if (int(_val) == -1) return reportCanteraError();
    return Py_BuildValue("i",_val);
}


static PyObject *
py_reactingsurf_new(PyObject *self, PyObject *args)
{
    int _val;
    _val = reactingsurf_new(); 
    if (int(_val) == -1) return reportCanteraError();
    return Py_BuildValue("i",_val);
}


static PyObject *
py_stflow_new(PyObject *self, PyObject *args)
{
    int _val;
    int iph;
    int ikin;
    int itr;
    int itype;
    if (!PyArg_ParseTuple(args, "iiii:stflow_new", &iph, &ikin, &itr, &itype)) 
        return NULL;
        
    _val = stflow_new(iph,ikin,itr,itype); 
    if (int(_val) == -1) return reportCanteraError();
    return Py_BuildValue("i",_val);
}


static PyObject *
py_stflow_setTransport(PyObject *self, PyObject *args)
{
    int _val;
    int i, itr, isoret;
    if (!PyArg_ParseTuple(args, "iii:stflow_setTransport", &i, &itr, &isoret)) 
        return NULL;
        
    _val = stflow_setTransport(i,itr, isoret); 
    if (int(_val) == -1) return reportCanteraError();
    return Py_BuildValue("i",_val);
}

static PyObject *
py_stflow_enableSoret(PyObject *self, PyObject *args)
{
    int _val;
    int i, isoret;
    if (!PyArg_ParseTuple(args, "ii:stflow_enableSoret", &i, &isoret)) 
        return NULL;
        
    _val = stflow_enableSoret(i,isoret); 
    if (int(_val) == -1) return reportCanteraError();
    return Py_BuildValue("i",_val);
}

static PyObject *
py_stflow_setPressure(PyObject *self, PyObject *args)
{
    int _val;
    int i;
    double p;
    if (!PyArg_ParseTuple(args, "id:stflow_setPressure", &i, &p)) 
        return NULL;
        
    _val = stflow_setPressure(i,p); 
    if (int(_val) == -1) return reportCanteraError();
    return Py_BuildValue("i",_val);
}


static PyObject *
py_stflow_setFixedTempProfile(PyObject *self, PyObject *args)
{
    int _val;
    int i;
    PyObject* pos;
    PyObject* temp;
    if (!PyArg_ParseTuple(args, "iOO:stflow_setFixedTempProfile", &i, &pos, &temp)) 
        return NULL;
        

    PyArrayObject* pos_array = (PyArrayObject*)
      PyArray_ContiguousFromObject(pos, PyArray_DOUBLE, 1, 1);
    double* pos_data = (double*)(pos_array->data);
    size_t pos_len = pos_array->dimensions[0];


    PyArrayObject* temp_array = (PyArrayObject*)
      PyArray_ContiguousFromObject(temp, PyArray_DOUBLE, 1, 1);


    double* temp_data = (double*)(temp_array->data);
    size_t temp_len = temp_array->dimensions[0];

    _val = stflow_setFixedTempProfile(i,pos_len,pos_data,temp_len,temp_data); 
    Py_DECREF(pos_array);
    Py_DECREF(temp_array);
    if (int(_val) == -1) return reportCanteraError();
    return Py_BuildValue("i",_val);
}


static PyObject *
py_stflow_solveSpeciesEqs(PyObject *self, PyObject *args)
{
    int _val;
    int i;
    int flag;
    if (!PyArg_ParseTuple(args, "ii:stflow_solveSpeciesEqs", &i, &flag)) 
        return NULL;
        
    _val = stflow_solveSpeciesEqs(i,flag); 
    if (int(_val) == -1) return reportCanteraError();
    return Py_BuildValue("i",_val);
}


static PyObject *
py_stflow_solveEnergyEqn(PyObject *self, PyObject *args)
{
    int _val;
    int i;
    int flag;
    if (!PyArg_ParseTuple(args, "ii:stflow_solveEnergyEqn", &i, &flag)) 
        return NULL;
        
    _val = stflow_solveEnergyEqn(i,flag); 
    if (int(_val) == -1) return reportCanteraError();
    return Py_BuildValue("i",_val);
}


static PyObject *
py_sim1D_clear(PyObject *self, PyObject *args)
{
    int _val;
    _val = sim1D_clear(); 
    if (int(_val) == -1) return reportCanteraError();
    return Py_BuildValue("i",_val);
}


static PyObject *
py_sim1D_new(PyObject *self, PyObject *args)
{
    int _val;
    PyObject* domains;
    if (!PyArg_ParseTuple(args, "O:sim1D_new", &domains)) 
        return NULL;
        
    // Assuming this is screwed up too
    //PyArrayObject* domains_array = (PyArrayObject*)
    // PyArray_ContiguousFromObject(domains, PyArray_INT, 1, 1);
    // int* domains_data = (int*)(domains_array->data);
    PyArrayObject* domains_array = (PyArrayObject*)
      PyArray_ContiguousFromObject(domains, PyArray_DOUBLE, 1, 1);
    void * nTMPv = (void *) (domains_array->data);
    double * dd_data = (double *) nTMPv; 
    size_t domains_len = domains_array->dimensions[0];

    int * domains_data = (int *) malloc(sizeof(int) * domains_len);
    for (size_t i = 0; i <  domains_len; i++) {
      domains_data[i] = (int) dd_data[i];
    }
 
    _val = sim1D_new(domains_len, domains_data);

    free(domains_data);
    Py_DECREF(domains_array); 
    if (int(_val) == -1) return reportCanteraError();
    return Py_BuildValue("i",_val);
}


static PyObject *
py_sim1D_del(PyObject *self, PyObject *args)
{
    int _val;
    int i;
    if (!PyArg_ParseTuple(args, "i:sim1D_del", &i)) 
        return NULL;
        
    _val = sim1D_del(i); 
    if (int(_val) == -1) return reportCanteraError();
    return Py_BuildValue("i",_val);
}


static PyObject *
py_sim1D_setValue(PyObject *self, PyObject *args)
{
    int _val;
    int i;
    int dom;
    int comp;
    int localPoint;
    double value;
    if (!PyArg_ParseTuple(args, "iiiid:sim1D_setValue", &i, &dom, &comp, &localPoint, &value)) 
        return NULL;
        
    _val = sim1D_setValue(i,dom,comp,localPoint,value); 
    if (int(_val) == -1) return reportCanteraError();
    return Py_BuildValue("i",_val);
}


static PyObject *
py_sim1D_setProfile(PyObject *self, PyObject *args)
{
    int _val;
    int i;
    int dom;
    int comp;
    PyObject* pos;
    PyObject* v;
    if (!PyArg_ParseTuple(args, "iiiOO:sim1D_setProfile", &i, &dom, &comp, &pos, &v)) 
        return NULL;
        

    PyArrayObject* pos_array = (PyArrayObject*)
      PyArray_ContiguousFromObject(pos, PyArray_DOUBLE, 1, 1);
    double* pos_data = (double*)(pos_array->data);
    size_t pos_len = pos_array->dimensions[0];


    PyArrayObject* v_array = (PyArrayObject*)
      PyArray_ContiguousFromObject(v, PyArray_DOUBLE, 1, 1);
    double* v_data = (double*)(v_array->data);
    size_t v_len = v_array->dimensions[0];

    _val = sim1D_setProfile(i,dom,comp,pos_len,pos_data,v_len,v_data);
    Py_DECREF(pos_array);
    Py_DECREF(v_array); 
    if (int(_val) == -1) return reportCanteraError();
    return Py_BuildValue("i",_val);
}


static PyObject *
py_sim1D_setFlatProfile(PyObject *self, PyObject *args)
{
    int _val;
    int i;
    int dom;
    int comp;
    double v;
    if (!PyArg_ParseTuple(args, "iiid:sim1D_setFlatProfile", &i, &dom, &comp, &v)) 
        return NULL;
        
    _val = sim1D_setFlatProfile(i,dom,comp,v); 
    if (int(_val) == -1) return reportCanteraError();
    return Py_BuildValue("i",_val);
}


static PyObject *
py_sim1D_showSolution(PyObject *self, PyObject *args)
{
    int _val;
    int i;
    char* fname;
    if (!PyArg_ParseTuple(args, "is:sim1D_showSolution", &i, &fname)) 
        return NULL;
        
    _val = sim1D_showSolution(i,fname); 
    if (int(_val) == -1) return reportCanteraError();
    return Py_BuildValue("i",_val);
}


static PyObject *
py_sim1D_setTimeStep(PyObject *self, PyObject *args)
{
  int _val;
  int i;
  double stepsize;
  PyObject* nsteps;
  if (!PyArg_ParseTuple(args, "idO:sim1D_setTimeStep", &i, &stepsize, &nsteps)) {
    
    return NULL;
  }
    
  // Found that the PyArray_INT had to be replaced by PyArray_DOUBLE
  // in the call below. This needs exploring.
  // PyArrayObject* nsteps_array = (PyArrayObject*)
  //  PyArray_ContiguousFromObject(nsteps, PyArray_INT, 1, 1);
  PyArrayObject* nsteps_array = (PyArrayObject*)
    PyArray_ContiguousFromObject(nsteps, PyArray_DOUBLE, 1, 1);

  void * nTMPv = (void *) (nsteps_array->data);
  double * nsteps_data = (double *) nTMPv; 
  size_t nsteps_len = nsteps_array->dimensions[0];

  int * nsteps_datai = (int *) malloc(sizeof(int) * nsteps_len);
  for (size_t i = 0; i <  nsteps_len; i++) {
    nsteps_datai[i] = (int) nsteps_data[i];
  }
  _val = sim1D_setTimeStep(i, stepsize, nsteps_len, nsteps_datai);
  free(nsteps_datai);

  Py_DECREF(nsteps_array); 
  if (int(_val) == -1) return reportCanteraError();
  return Py_BuildValue("i",_val);
}


static PyObject *
py_sim1D_solve(PyObject *self, PyObject *args)
{
    int _val;
    int i;
    int loglevel;
    int refine_grid;
    if (!PyArg_ParseTuple(args, "iii:sim1D_solve", &i, &loglevel, &refine_grid)) 
        return NULL;
        
    _val = sim1D_solve(i,loglevel,refine_grid); 
    if (int(_val) == -1) return reportCanteraError();
    return Py_BuildValue("i",_val);
}


static PyObject *
py_sim1D_refine(PyObject *self, PyObject *args)
{
    int _val;
    int i;
    int loglevel;
    if (!PyArg_ParseTuple(args, "ii:sim1D_refine", &i, &loglevel)) 
        return NULL;
        
    _val = sim1D_refine(i,loglevel); 
    if (int(_val) == -1) return reportCanteraError();
    return Py_BuildValue("i",_val);
}


static PyObject *
py_sim1D_setRefineCriteria(PyObject *self, PyObject *args)
{
    int _val;
    int i;
    int dom;
    double ratio;
    double slope;
    double curve;
    double prune;
    if (!PyArg_ParseTuple(args, "iidddd:sim1D_setRefineCriteria", &i, &dom, &ratio, &slope, &curve, &prune)) 
        return NULL;
        
    _val = sim1D_setRefineCriteria(i,dom,ratio,slope,curve,prune); 
    if (int(_val) == -1) return reportCanteraError();
    return Py_BuildValue("i",_val);
}


static PyObject *
py_sim1D_getInitialSoln(PyObject *self, PyObject *args)
{
    int i, iok;
    if (!PyArg_ParseTuple(args, "i:sim1D_getInitialSoln", &i)) 
        return NULL;
        
    iok = sim1D_getInitialSoln(i); 
    if (iok == -1) return reportCanteraError();
    return Py_BuildValue("i",iok);
}

static PyObject *
py_sim1D_save(PyObject *self, PyObject *args)
{
    int _val;
    int i;
    char* fname;
    char* id;
    char* desc;
    if (!PyArg_ParseTuple(args, "isss:sim1D_save", &i, &fname, &id, &desc)) 
        return NULL;
        
    _val = sim1D_save(i,fname,id,desc); 
    if (int(_val) == -1) return reportCanteraError();
    return Py_BuildValue("i",_val);
}


static PyObject *
py_sim1D_restore(PyObject *self, PyObject *args)
{
    int _val;
    int i;
    char* fname;
    char* id;
    if (!PyArg_ParseTuple(args, "iss:sim1D_restore", &i, &fname, &id)) 
        return NULL;
        
    _val = sim1D_restore(i,fname,id); 
    if (int(_val) == -1) return reportCanteraError();
    return Py_BuildValue("i",_val);
}


static PyObject *
py_sim1D_writeStats(PyObject *self, PyObject *args)
{
    int _val;
    int i;
    int printTime;
    if (!PyArg_ParseTuple(args, "ii:sim1D_writeStats", &i, &printTime)) {
        return NULL;
    } 
    _val = sim1D_writeStats(i, printTime); 
    if (int(_val) == -1) {
      return reportCanteraError();
    }
    return Py_BuildValue("i",_val);
}


static PyObject *
py_sim1D_domainIndex(PyObject *self, PyObject *args)
{
    int _val;
    int i;
    char* name;
    if (!PyArg_ParseTuple(args, "is:sim1D_domainIndex", &i, &name)) 
        return NULL;
        
    _val = sim1D_domainIndex(i,name); 
    if (int(_val) == -1) return reportCanteraError();
    return Py_BuildValue("i",_val);
}


static PyObject *
py_sim1D_value(PyObject *self, PyObject *args)
{
    double _val;
    int i;
    int idom;
    int icomp;
    int localPoint;
    if (!PyArg_ParseTuple(args, "iiii:sim1D_value", &i, &idom, &icomp, 
            &localPoint)) 
        return NULL;
        
    _val = sim1D_value(i,idom,icomp,localPoint); 
    if (_val == DERR) return reportCanteraError();
    return Py_BuildValue("d",_val);
}


static PyObject *
py_sim1D_workValue(PyObject *self, PyObject *args)
{
    double _val;
    int i;
    int idom;
    int icomp;
    int localPoint;
    if (!PyArg_ParseTuple(args, "iiii:sim1D_workValue", &i, &idom, &icomp, &localPoint)) 
        return NULL;
        
    _val = sim1D_workValue(i,idom,icomp,localPoint); 
    if (_val == DERR) return reportCanteraError();
    return Py_BuildValue("d",_val);
}


static PyObject *
py_sim1D_eval(PyObject *self, PyObject *args)
{
    int _val;
    int i;
    double rdt;
    int count;
    if (!PyArg_ParseTuple(args, "idi:sim1D_eval", &i, &rdt, &count)) 
        return NULL;
        
    _val = sim1D_eval(i,rdt,count); 
    if (int(_val) == -1) return reportCanteraError();
    return Py_BuildValue("i",_val);
}


static PyObject *
py_sim1D_setMaxJacAge(PyObject *self, PyObject *args)
{
    int _val;
    int i;
    int ss_age;
    int ts_age;
    if (!PyArg_ParseTuple(args, "iii:sim1D_setMaxJacAge", &i, &ss_age, &ts_age)) 
        return NULL;
        
    _val = sim1D_setMaxJacAge(i,ss_age,ts_age); 
    if (int(_val) == -1) return reportCanteraError();
    return Py_BuildValue("i",_val);
}


static PyObject *
py_sim1D_timeStepFactor(PyObject *self, PyObject *args)
{
    int _val;
    int i;
    double tfactor;
    if (!PyArg_ParseTuple(args, "id:sim1D_timeStepFactor", &i, &tfactor)) 
        return NULL;
        
    _val = sim1D_timeStepFactor(i,tfactor); 
    if (int(_val) == -1) return reportCanteraError();
    return Py_BuildValue("i",_val);
}


static PyObject *
py_sim1D_setTimeStepLimits(PyObject *self, PyObject *args)
{
    int _val;
    int i;
    double tsmin;
    double tsmax;
    if (!PyArg_ParseTuple(args, "idd:sim1D_setTimeStepLimits", &i, &tsmin, &tsmax)) 
        return NULL;
        
    _val = sim1D_setTimeStepLimits(i,tsmin,tsmax); 
    if (int(_val) == -1) return reportCanteraError();
    return Py_BuildValue("i",_val);
}


static PyObject *
py_sim1D_setFixedTemperature(PyObject *self, PyObject *args)
{
    int _val;
    int i;
    double temp;
    if (!PyArg_ParseTuple(args, "id:sim1D_setFixedTemperature", &i, &temp)) 
        return NULL;
    _val = sim1D_setFixedTemperature(i,temp); 
    if (int(_val) == -1) return reportCanteraError();
    return Py_BuildValue("i",_val);
}
<|MERGE_RESOLUTION|>--- conflicted
+++ resolved
@@ -1,13 +1,4 @@
 
-<<<<<<< HEAD
-/*
- *   $Id$
- */
-
-
-
-=======
->>>>>>> 0b9d344a
 #include <cstdlib>
 
 static PyObject *
