#ifndef PYLOGGER_H
#define PYLOGGER_H

#include "Python.h"
#include <string>
#include "cantera/kernel/logger.h"

<<<<<<< HEAD

=======
>>>>>>> 0b9d344a
static std::string ss = "print \"\"\" ";

namespace Cantera {

    /// Logger for Python.
    /// @ingroup textlogs
    class Py_Logger : public Logger {
    public:
        Py_Logger() {}
        virtual ~Py_Logger() {}

        virtual void write(const std::string& s) {
            char ch = s[0];
            int n = 0;
            while (ch != '\0') {
                if (ch =='\n') {
                    ss += "\"\"\"";
                    PyRun_SimpleString((char *)ss.c_str());            
                    ss = "print \"\"\"";
                }
                else 
                    ss += ch;
                n++;
                ch = s[n];
            }
        }

        virtual void error(const std::string& msg) {
            std::string err = "raise \""+msg+"\"";
            PyRun_SimpleString((char *)err.c_str());
        }

        virtual int env() {
            return 2;
        }
    };
}

#endif<|MERGE_RESOLUTION|>--- conflicted
+++ resolved
@@ -5,10 +5,6 @@
 #include <string>
 #include "cantera/kernel/logger.h"
 
-<<<<<<< HEAD
-
-=======
->>>>>>> 0b9d344a
 static std::string ss = "print \"\"\" ";
 
 namespace Cantera {
