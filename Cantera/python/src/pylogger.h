--- conflicted
+++ resolved
@@ -5,10 +5,6 @@
 #include <string>
 #include "cantera/kernel/logger.h"
 
-<<<<<<< HEAD
-
-=======
->>>>>>> dcb4311d
 static std::string ss = "print \"\"\" ";
 
 namespace Cantera {
