--- conflicted
+++ resolved
@@ -16,13 +16,9 @@
 #include "Cabinet.h"
 #include "Storage.h"
 
-<<<<<<< HEAD
 using namespace CanteraZeroD;
 using namespace Cantera;
 using namespace std;
-=======
-using namespace Cantera;
->>>>>>> dcb4311d
 
 typedef ReactorBase reactor_t;
 typedef ReactorNet  reactornet_t;
