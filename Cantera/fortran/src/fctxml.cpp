/**
 * @file fctxml.cpp
 *
 */
<<<<<<< HEAD

/*
 * $Revision$
 * $Date$
 */

=======
>>>>>>> 0b9d344a
// Copyright 2001  California Institute of Technology


#include "flib_defs.h"

#include "kernel/ctml.h"

#include <cstring>

using namespace ctml;
using namespace std;
<<<<<<< HEAD
using namespace Cantera;
=======
using Cantera::XML_Node;
using Cantera::CanteraError;
>>>>>>> 0b9d344a

#include "clib/Cabinet.h"

// Assign storage for the templated classes static member
template<> Cabinet<XML_Node> * Cabinet<XML_Node>::__storage = 0;

inline XML_Node* _xml(const integer* i) {
    return Cabinet<XML_Node>::cabinet(false)->item(*i);
}

static void handleError() {
    Cantera::error(Cantera::lastErrorMessage());
}

std::string f2string(const char* s, ftnlen n);

extern "C" {  

    integer DLL_EXPORT fxml_new_(const char* name, ftnlen namelen) {
        XML_Node* x;
        if (!name) 
            x = new XML_Node;
        else 
            x = new XML_Node(f2string(name, namelen), 0);
        return Cabinet<XML_Node>::cabinet(true)->add(x);
    }

    status_t DLL_EXPORT fxml_get_xml_file_(const char* file, ftnlen filelen) {
        try {
            XML_Node* x = Cantera::get_XML_File(f2string(file, filelen));
            int ix = Cabinet<XML_Node>::cabinet(false)->add(x);
            return ix;
        }
        catch (CanteraError) {
            handleError();
            return -1; 
        }
    }

    status_t DLL_EXPORT fxml_clear_() {
        try {
            Cabinet<XML_Node>::cabinet(false)->clear();
            Cantera::close_XML_File("all");
            return 0;
        }
        catch (CanteraError) { handleError(); return -1;}
    }

    status_t DLL_EXPORT fxml_del_(const integer* i) {
        Cabinet<XML_Node>::cabinet(false)->del(*i);
        return 0;
    }

    status_t DLL_EXPORT fxml_removechild_(const integer* i, const integer* j) {
        _xml(i)->removeChild(_xml(j));
        return 0;
    }

    status_t DLL_EXPORT fxml_copy_(const integer* i) {
        return Cabinet<XML_Node>::cabinet(false)->newCopy(*i);
    }

    status_t DLL_EXPORT fxml_assign_(const integer* i, const integer* j) {
        return Cabinet<XML_Node>::cabinet(false)->assign(*i,*j);
    }

    status_t DLL_EXPORT fxml_attrib_(const integer* i, const char* key, 
        char* value, ftnlen keylen, ftnlen valuelen) {
        try {
            std::string ky = f2string(key, keylen);
            XML_Node& node = *_xml(i);
            if (node.hasAttrib(ky)) {
                std::string v = node[ky];
                strncpy(value, v.c_str(), valuelen);
            }
            else 
                throw CanteraError("fxml_attrib","node "
                    " has no attribute '"+ky+"'");
        }
        catch (CanteraError) { handleError(); }
        return 0;
    }

    status_t DLL_EXPORT fxml_addattrib_(const integer* i, 
        const char* key, const char* value, ftnlen keylen, ftnlen valuelen) {
        try {
            std::string ky = f2string(key, keylen);
            std::string val = f2string(value, valuelen);
            XML_Node& node = *_xml(i);
            node.addAttribute(ky, val);
        }
        catch (CanteraError) { handleError(); }
        return 0;
    }

    status_t DLL_EXPORT fxml_addcomment_(const integer* i, const char* comment, 
        ftnlen commentlen) {
        try {
            std::string c = f2string(comment, commentlen);
            XML_Node& node = *_xml(i);
            node.addComment(c);
        }
        catch (CanteraError) { handleError(); }
        return 0;
    }

    status_t DLL_EXPORT fxml_tag_(const integer* i, char* tag, ftnlen taglen) {
        try {
            XML_Node& node = *_xml(i);
            const std::string v = node.name();
            strncpy(tag, v.c_str(), taglen);
        }
        catch (CanteraError) { handleError(); }
        return 0;
    }

    status_t DLL_EXPORT fxml_value_(const integer* i, char* value, ftnlen valuelen) {
        try {
            XML_Node& node = *_xml(i);
            const std::string v = node.value();
            strncpy(value, v.c_str(), valuelen);
        }
        catch (CanteraError) { handleError(); }
        return 0;
    }

    status_t DLL_EXPORT fxml_child_(const integer* i, const char* loc, ftnlen loclen) {
        try {
            XML_Node& node = *_xml(i);
            XML_Node& c = node.child(f2string(loc, loclen));
            return Cabinet<XML_Node>::cabinet()->add(&c);
        }
        catch (CanteraError) { handleError(); }
        return 0;
    }

    status_t DLL_EXPORT fxml_child_bynumber_(const integer* i, const integer* m) {
        try {
            XML_Node& node = *_xml(i);
            XML_Node& c = node.child(*m);
            return Cabinet<XML_Node>::cabinet()->add(&c);
        }
        catch (CanteraError) { handleError(); }
        return 0;
    }

    status_t DLL_EXPORT fxml_findid_(const integer* i, const char* id, ftnlen idlen) {
        try {
            XML_Node& node = *_xml(i);
            XML_Node* c = node.findID(f2string(id, idlen));
            if (c) {
                return Cabinet<XML_Node>::cabinet()->add(c);
            }
            else 
                throw CanteraError("fxml_find_id","id not found: "+f2string(id, idlen));
        }
        catch (CanteraError) { handleError(); }
        return 0;
    }

    status_t DLL_EXPORT fxml_findbyname_(const integer* i, const char* nm, ftnlen nmlen) {
        try {
            XML_Node& node = *_xml(i);
            XML_Node* c = node.findByName(f2string(nm, nmlen));
            if (c) {
                return Cabinet<XML_Node>::cabinet()->add(c);
            }
            else 
                throw CanteraError("fxml_findByName","name "+f2string(nm, nmlen)
                    +" not found");
        }
        catch (CanteraError) { handleError(); }
        return 0;
    }

    integer DLL_EXPORT fxml_nchildren_(const integer* i) {
        try {
            XML_Node& node = *_xml(i);
            return node.nChildren();
        }
        catch (CanteraError) { handleError(); }
        return 0;
    }

    status_t DLL_EXPORT fxml_addchild_(const integer* i, const char* name, 
        const char* value, ftnlen namelen, ftnlen valuelen) {
        try {
            XML_Node& node = *_xml(i);
            XML_Node& c = node.addChild(f2string(name, namelen),
                f2string(value,valuelen));
            return Cabinet<XML_Node>::cabinet()->add(&c);
        }
        catch (CanteraError) { handleError(); }
        return 0;
    }

    status_t DLL_EXPORT fxml_addchildnode_(const integer* i, const integer* j) {
        try {
            XML_Node& node = *_xml(i);
            XML_Node& chld = *_xml(j);
            XML_Node& c = node.addChild(chld);
            return Cabinet<XML_Node>::cabinet()->add(&c);
        }
        catch (CanteraError) { handleError(); }
        return 0;
    }

    status_t DLL_EXPORT fxml_write_(const integer* i, const char* file, ftnlen filelen) {
        try {
            std::string ff(file, filelen);
            ofstream f(ff.c_str());
            if (f) {
                XML_Node& node = *_xml(i);
                node.write(f);
            }
            else {
                throw CanteraError("fxml_write",
                    "file "+f2string(file, filelen)+" not found.");
            }
            return 0;
        }
        catch (CanteraError) { handleError(); }
        return 0;
    }

    status_t DLL_EXPORT ctml_getfloatarray_(const integer* i, const integer* n, 
        doublereal* data, const integer* iconvert) {
        try {
            XML_Node& node = *_xml(i);
            Cantera::vector_fp v;
            bool conv = false;
            if (*iconvert > 0) conv = true;
            getFloatArray(node, v, conv);
            int nv = v.size();

            // array not big enough
            if (*n < nv) {
                throw CanteraError("ctml_getfloatarray",
                    "array must be dimensioned at least "+Cantera::int2str(nv));
            }
            
            for (int i = 0; i < nv; i++) {
                data[i] = v[i];
            }
            //n = nv;
        }
        catch (CanteraError) { handleError(); }
        return 0;
    }

}<|MERGE_RESOLUTION|>--- conflicted
+++ resolved
@@ -2,15 +2,6 @@
  * @file fctxml.cpp
  *
  */
-<<<<<<< HEAD
-
-/*
- * $Revision$
- * $Date$
- */
-
-=======
->>>>>>> 0b9d344a
 // Copyright 2001  California Institute of Technology
 
 
@@ -22,12 +13,8 @@
 
 using namespace ctml;
 using namespace std;
-<<<<<<< HEAD
-using namespace Cantera;
-=======
 using Cantera::XML_Node;
 using Cantera::CanteraError;
->>>>>>> 0b9d344a
 
 #include "clib/Cabinet.h"
 
