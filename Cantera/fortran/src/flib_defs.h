--- conflicted
+++ resolved
@@ -18,10 +18,7 @@
 
 typedef integer status_t;
 
-<<<<<<< HEAD
 namespace Cantera {}
 namespace std{}
 
-=======
->>>>>>> dcb4311d
 #endif