
<<<<<<< HEAD
/*
 *  $Author$
 *  $Date$
 *  $Revision$
 *

 */
=======
>>>>>>> 0b9d344a
#ifdef SRCDIRTREE
#include "ct_defs.h"
#include "ctml.h"
#include "GasKinetics.h"
#include "importCTML.h"
#include "ThermoPhase.h"
#include "InterfaceKinetics.h"
#else
#include "Cantera.h"
#include "kinetics.h"
#endif

using namespace Cantera;
using namespace std;

#
int main(int argc, char **argv) {
#ifdef _MSC_VER
    _set_output_format(_TWO_DIGIT_EXPONENT);
#endif
  try {   
    int i;
    string infile = "noxNeg.cti";
    double x[20];
    double cdot[20], ddot[20];
    
    XML_Node *xc = new XML_Node();
    string path = findInputFile(infile);
    ctml::get_CTML_Tree(xc, path);

    XML_Node * const xg = xc->findNameID("phase", "air");
    ThermoPhase *gasTP = newPhase(*xg);
    int nsp = gasTP->nSpecies();
    cout << "Number of species = " << nsp << endl;


    vector<ThermoPhase *> phaseList;
    phaseList.push_back(gasTP);
    GasKinetics *iKin_ptr = new GasKinetics();
    importKinetics(*xg, phaseList, iKin_ptr);
    int nr = iKin_ptr->nReactions();
    cout << "Number of reactions = " << nr << endl;

    int iH2 = gasTP->speciesIndex("H2");
    int iH = gasTP->speciesIndex("H");
    int iO2 = gasTP->speciesIndex("O2");
    int iOH = gasTP->speciesIndex("OH");
    int iH2O = gasTP->speciesIndex("H2O");
    int iNH = gasTP->speciesIndex("NH");
    int iNO = gasTP->speciesIndex("NO");
    int iN2O = gasTP->speciesIndex("N2O");

    for (i = 0; i < nsp; i++) {
      x[i] = 0.0;
    }
    x[iH2O] = 1.0 /2.0;
    x[iOH]  = 0.1 /2.0;
    x[iH]   = 0.2 /2.0;
    x[iO2]  = 0.3 /2.0;
    x[iH2]  = 0.25 /2.0;
    x[iNH]  = 0.05/2.0;
    x[iNO]  = 0.05/2.0;
    x[iN2O]  = 0.05/2.0;

    double p = OneAtm;

    gasTP->setState_TPX(2000., p, x);


    double src[20];
    for (i = 0; i < 20; i++) src[i] = 0.0;
    iKin_ptr->getNetProductionRates(src);

    for (i = 0; i < nsp; i++) {
      string sSt = gasTP->speciesName(i);
      printf("rop [ %d:%s ] = %g \n", i, sSt.c_str(), src[i]);
    }

    int nReactions = iKin_ptr->nReactions();
    cout << "number of reactions = " << nReactions << endl;

    double fwd_rop[20];
    double rev_rop[20];
    iKin_ptr->getFwdRatesOfProgress(fwd_rop);
    iKin_ptr->getRevRatesOfProgress(rev_rop);
    for (i = 0; i < nReactions; i++) {
      printf("fwd_rop[%3d] = %13g    rev_rop[%3d] = %13g\n", i, fwd_rop[i],
	     i, rev_rop[i]);
    }



    iKin_ptr->getCreationRates(cdot);
    iKin_ptr->getDestructionRates(ddot);
    

    return 0;
  }
  catch (CanteraError) {
    showErrors(cerr);
    cerr << "program terminating." << endl;
    return -1;
  }
}<|MERGE_RESOLUTION|>--- conflicted
+++ resolved
@@ -1,14 +1,4 @@
 
-<<<<<<< HEAD
-/*
- *  $Author$
- *  $Date$
- *  $Revision$
- *
-
- */
-=======
->>>>>>> 0b9d344a
 #ifdef SRCDIRTREE
 #include "ct_defs.h"
 #include "ctml.h"
