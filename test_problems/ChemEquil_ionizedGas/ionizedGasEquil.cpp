<<<<<<< HEAD
/*
 *  $Author$
 *  $Date$
 *  $Revision$
 *
 * 
 */

=======
>>>>>>> 0b9d344a
#ifdef SRCDIRTREE
#include "ct_defs.h"
#include "ThermoPhase.h"
#include "IdealGasMix.h"
#include "equil.h"
#else
#include "Cantera.h"
#include "IdealGasMix.h"
#include "equilibrium.h"
#endif


using namespace std;
using namespace Cantera;

int main(int argc, char **argv) {
#ifdef _MSC_VER
    _set_output_format(_TWO_DIGIT_EXPONENT);
#endif
#ifdef DEBUG_CHEMEQUIL
  ChemEquil_print_lvl = 0;
#endif
  try {

    IdealGasPhase* gas = new IdealGasMix("air_below6000K.xml","air_below6000K");

    vector_fp IndVar2(6, 0.0);
    IndVar2[0] = 1.5E5;
    IndVar2[1] = 3.0E5;
    IndVar2[2] = 9.0E5;
    IndVar2[3] = 2.7E6;
    IndVar2[4] = 6.7E6;
    IndVar2[5] = 1.0E7;

    vector_fp IndVar1(7, 0.0);
    IndVar1[0] = 1.0E-8;
    IndVar1[1] = 1.0E-7;
    IndVar1[2] = 1.0E-6;
    IndVar1[3] = 1.0E-5;
    IndVar1[4] = 1.0E-4;
    IndVar1[5] = 1.0E-3;
    IndVar1[6] = 1.0E-2;
    int nj = 6;
    int ni = 7;
    FILE *FF = fopen("table.csv","w");
    int kk = gas->nSpecies();
    std::vector<double> Xmol(kk, 0.0);
    const std::vector<string> &snames = gas->speciesNames();
    fprintf(FF,"Temperature,  Pressure,");
    for (int k = 0; k < kk; k++) {
      fprintf(FF, "%11s", snames[k].c_str());
      if (k < kk-1) {
        fprintf(FF,",");
      }
    }
    fprintf(FF,"\n");

    for (int j=0; j<nj; j++) {
      for (int i=0; i<ni; i++) {
	double offset = -301471.39;
	gas->setState_UV(IndVar2[j]+offset,1.0/IndVar1[i]);
	double tkelvin = gas->temperature();
	double pres = gas->pressure();
	printf("Initial T = %g, pres = %g atm \n", tkelvin, pres/OneAtm);
	beginLogGroup("topEquil", -1);
	equilibrate(*gas,"UV", -1);
	endLogGroup("topEquil");
	cout << report(*gas) << endl;

	tkelvin = gas->temperature();
	pres = gas->pressure();
	printf("Final T = %g, pres = %g atm\n", tkelvin, pres/OneAtm);
        gas->getMoleFractions(DATA_PTR(Xmol)); 
        fprintf(FF,"%10.4g, %10.4g,", tkelvin, pres); 
        for (int k = 0; k < kk; k++) {
          if (fabs(Xmol[k]) < 1.0E-130) {
            fprintf(FF," %10.4g", 0.0);
          } else {
            fprintf(FF," %10.4g", Xmol[k]);
          }
          if (k < kk-1) {
            fprintf(FF,",");
          }
        }
        fprintf(FF,"\n");
      }
    }
    delete gas;
    fclose(FF);
  }

  catch (CanteraError) {
    showErrors();
  }
  return 0;
}<|MERGE_RESOLUTION|>--- conflicted
+++ resolved
@@ -1,14 +1,3 @@
-<<<<<<< HEAD
-/*
- *  $Author$
- *  $Date$
- *  $Revision$
- *
- * 
- */
-
-=======
->>>>>>> 0b9d344a
 #ifdef SRCDIRTREE
 #include "ct_defs.h"
 #include "ThermoPhase.h"
