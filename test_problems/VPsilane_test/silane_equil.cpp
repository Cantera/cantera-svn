/*
<<<<<<< HEAD
 *  $Author$
 *  $Date$
 *  $Revision$
 *
=======
>>>>>>> 0b9d344a
 *  Copyright 2002 California Institute of Technology
 */

#include "Cantera.h"
#include "IdealGasMix.h"
#include "equilibrium.h"
#include "kernel/IdealSolnGasVPSS.h"
#include "kernel/ThermoFactory.h"
#include "kernel/PrintCtrl.h"

using namespace std;
using namespace Cantera;

int main(int argc, char **argv) {
#ifdef _MSC_VER
    _set_output_format(_TWO_DIGIT_EXPONENT);
#endif
  try {
    PrintCtrl::GlobalCrop = PrintCtrl::GCT_CROP;
    Cantera::IdealSolnGasVPSS gg("silane.xml", "silane");
     ThermoPhase *g = &gg; 
    //ThermoPhase *g = newPhase("silane.xml", "silane");
    g->setState_TPX(1500.0, 100.0, "SIH4:0.01, H2:0.99");
    //g.setState_TPX(1500.0, 1.0132E5, "SIH4:0.01, H2:0.99");
    Cantera::ChemEquil_print_lvl = 40;
    equilibrate(*g, "TP");
    std::string r = Cantera::report(*g, true);
    cout << r;
    cout << endl;
    return 0;
  }
  catch (CanteraError) {
    showErrors(cerr);
    cerr << "program terminating." << endl;
    return -1;
  }
}<|MERGE_RESOLUTION|>--- conflicted
+++ resolved
@@ -1,11 +1,4 @@
 /*
-<<<<<<< HEAD
- *  $Author$
- *  $Date$
- *  $Revision$
- *
-=======
->>>>>>> 0b9d344a
  *  Copyright 2002 California Institute of Technology
  */
 
