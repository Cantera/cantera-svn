--- conflicted
+++ resolved
@@ -1,10 +1,3 @@
-<<<<<<< HEAD
-/*
- * $Id$
- */
-=======
-
->>>>>>> 0b9d344a
 #include <iostream>
 #include <fstream>
 #include <cmath>
