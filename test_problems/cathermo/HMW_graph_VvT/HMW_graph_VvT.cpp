/**
 *  @file HMW_graph_VvT
 */
<<<<<<< HEAD

/*
 *  $Author$
 *  $Date$
 *  $Revision$
 */

=======
>>>>>>> 0b9d344a
#ifdef SRCDIRTREE
#include "ct_defs.h"
#include "logger.h"
#include "TemperatureTable.h"
#include "HMWSoln.h"
#include "importCTML.h"
#else
//#include "vcsc.h"
#include "Cantera.h"
//#include "vcs_Cantera_input.h"
//#include "vcs_Cantera_convert.h"
#include "kernel/logger.h"
#include "thermo.h"
#include "TemperatureTable.h"
#include "kernel/HMWSoln.h"

#endif

#include <cstdio>

using namespace std;
using namespace Cantera;

class fileLog: public Logger {
public:
    fileLog(string fName) {
	m_fName = fName;
	m_fs.open(fName.c_str());
    }
    
    virtual void write(const string& msg) {
          m_fs << msg;
	  m_fs.flush();
    }

    virtual ~fileLog() {
	m_fs.close();
    }
    
    string m_fName;
    ofstream m_fs;

};

void printUsage() {
    cout << "usage: HMW_test " <<  endl;
    cout <<"                -> Everything is hardwired" << endl;
}

void pAtable(HMWSoln *HMW) {
    int nsp = HMW->nSpecies();
    double acMol[100]; 
    double mf[100]; 
    double activities[100]; 
    double moll[100]; 
    
    HMW->getMolalityActivityCoefficients(acMol);
    HMW->getMoleFractions(mf);
    HMW->getActivities(activities);
    HMW->getMolalities(moll);
    string sName;
    printf("            Name      Activity  ActCoeffMolal "
	   "   MoleFract      Molality\n");
    for (int k = 0; k < nsp; k++) {
      sName = HMW->speciesName(k);
      printf("%16s %13g %13g %13g %13g\n", 
	     sName.c_str(), activities[k], acMol[k], mf[k], moll[k]);
    }
}

int main(int argc, char **argv)
{

  int retn = 0;
  int i;
 
  try {

    char iFile[80];
    strcpy(iFile, "HMW_NaCl.xml");
    if (argc > 1) {
      strcpy(iFile, argv[1]);
    }
    double V0[20], pmV[20];
   
    //fileLog *fl = new fileLog("HMW_graph_1.log");
    //setLogger(fl);

    HMWSoln *HMW = new HMWSoln(iFile, "NaCl_electrolyte");


    /*
     * Load in and initialize the 
     */
    Cantera::ThermoPhase *solid = newPhase("NaCl_Solid.xml","NaCl(S)");
 
     
    int nsp = HMW->nSpecies();
    //double acMol[100];
    //double act[100];
    double mf[100];
    double moll[100];
    HMW->getMoleFractions(mf);
    string sName;

    TemperatureTable TTable(15, false, 273.15, 25., 0, 0);


    HMW->setState_TP(298.15, 1.01325E5);
  
    int i1 = HMW->speciesIndex("Na+");
    int i2 = HMW->speciesIndex("Cl-");
    //int i3 = HMW->speciesIndex("H2O(L)");
    for (i = 0; i < nsp; i++) {
      moll[i] = 0.0;
    }
    HMW->setMolalities(moll);


    double ISQRT;
    double Is = 0.0;

    /*
     * Set the Pressure
     */
    double pres = OneAtm;

    /*
     * Fix the molality
     */
    Is = 6.146;
    ISQRT = sqrt(Is);
    moll[i1] = Is;
    moll[i2] = Is;
    HMW->setState_TPM(298.15, pres, moll);
    double Xmol[30];
    HMW->getMoleFractions(Xmol);
    double meanMW = HMW->meanMolecularWeight();

    /*
     * ThermoUnknowns
     */
    double T;
 
    double V0_NaCl = 0.0, V0_Naplus = 0.0, V0_Clminus = 0.0, Delta_V0s = 0.0, V0_H2O = 0.0;
    double V_NaCl = 0.0, V_Naplus = 0.0, V_Clminus = 0.0, V_H2O = 0.0;
    double molarV0;
#ifdef DEBUG_HKM
    FILE *ttt = fopen("table.csv","w");
#endif
    printf("A_V   : Comparison to Pitzer's book, p. 99, can be made.\n");
    printf("        Agreement to 3  sig digits \n");
    printf("\n");

    printf("Delta_V0: Heat Capacity of Solution per mole of salt (standard states)\n");
    printf("           rxn for the ss heat of soln:     "
	   "NaCl(s) -> Na+(aq) + Cl-(aq)\n");

    printf("\n");
    printf("Delta_Vs: Delta volume of Solution per mole of salt\n");
    printf("          rxn for heat of soln:     "
	   " n1 H2O(l,pure) + n2 NaCl(s) -> n2 MX(aq) + n1 H2O(l) \n");
    printf("          Delta_Hs = (n1 h_H2O_bar + n2 h_MX_bar "
	   "- n1 h_H2O_0 - n2 h_MX_0)/n2\n");
    printf("\n");
    printf("phiV:     phiV, calculated from the program, is checked\n");
    printf("          against analytical formula in V_standalone program.\n");
    printf("          (comparison against Pitzer book, p. 97, eqn. 96)\n");

    /*
     * Create a Table of NaCl Enthalpy Properties as a Function
     * of the Temperature
     */
    printf("\n\n");
    printf("            T,          Pres,         Aphi,            A_V,"
	   "      Delta_V0,"
	   "      Delta_Vs,           Vex,          phiV,"
	   "        MolarV,     MolarV0\n");
    printf("       Kelvin,         bar, sqrt(kg/gmol),sqrt(kg/gmol)cm3/gmol,"
	   "cm**3/gmolSalt,"
	   "cm**3/gmolSalt,cm**3/gmolSoln,cm**3/gmolSalt,"
	   "cm**3/gmol,   cm**3/gmol\n");
#ifdef DEBUG_HKM
    fprintf(ttt,"T, Pres, A_V, Vex, phiV, MolarV, MolarV0\n");
    fprintf(ttt,"Kelvin, bar, sqrt(kg/gmol)cm3/gmol, cm3/gmolSoln, cm3/gmolSalt, kJ/gmolSoln,"
	    "kJ/gmolSoln\n");
#endif
    for (i = 0; i < TTable.NPoints + 1; i++) {
      if (i == TTable.NPoints) {
	T = 323.15;
      } else {
	T = TTable.T[i];
      }
      /*
       * RT is in units of J/kmolK
       */
      //double RT = GasConstant * T;

      /*
       * Make sure we are at the saturation pressure or above.
       */
 
      double psat = HMW->satPressure(T);
 
      pres = OneAtm;
      if (psat > pres) pres = psat;


      HMW->setState_TPM(T, pres, moll);

      solid->setState_TP(T, pres);
 
      /*
       * Get the Standard State volumes m3/kmol
       */
      solid->getStandardVolumes(V0);
      V0_NaCl = V0[0];
      HMW->getStandardVolumes(V0);
      V0_H2O     = V0[0];
      V0_Naplus  = V0[i1];
      V0_Clminus = V0[i2];

      /*
       * Calculate the standard state volume change of solution
       * for NaCl(s) -> Na+ + Cl-
       *   units: m3 / kmol
       */ 
      Delta_V0s = V0_Naplus + V0_Clminus - V0_NaCl;

      double dd = solid->density();
      double MW_NaCl = solid->meanMolecularWeight();
      V_NaCl = MW_NaCl / dd;
      //printf("V_NaCl = %g , V0_NaCl = %g %g\n", V_NaCl, V0_NaCl, 1.0/solid->molarDensity());
  
      /*
       * Get the partial molar volumes
       */
      HMW->getPartialMolarVolumes(pmV);
      V_H2O     = pmV[0];
      V_Naplus  = pmV[i1];
      V_Clminus = pmV[i2];


      //double Delta_V_Salt = V_NaCl - (V_Naplus + V_Clminus);

      /*
       * Calculate the molar volume of solution
       */
      double dsoln = HMW->density();
      meanMW = HMW->meanMolecularWeight();
      double molarV = meanMW / dsoln; 
      //double md = HMW->molarDensity();
      //printf("compare %g %g\n", molarV, 1.0/md);

      /*
       * Calculate the delta volume of solution for the reaction
       *                NaCl(s) -> Na+ + Cl-
       */
      double Delta_Vs = (Xmol[0]  * V_H2O +
			 Xmol[i1] * V_Naplus +
			 Xmol[i2] * V_Clminus 
			 - Xmol[0] * V0_H2O
			 - Xmol[i1] * V_NaCl);
      Delta_Vs /= Xmol[i1];
 
   
      /*
       * Calculate the apparent molar volume, J, from the
       * partial molar quantities, units m3/kmol
       */
      double Vex = (Xmol[0]  * (V_H2O    - V0_H2O) +
		  Xmol[i1] * (V_Naplus - V0_Naplus) +
		  Xmol[i2] * (V_Clminus - V0_Clminus));

      /*
       * Calculate the apparent relative molal volume, phiV,
       * units of m3/kmol
       */
      double phiV = Vex / Xmol[i1];
		   
      double Aphi = HMW->A_Debye_TP(T, pres) / 3.0;
      //double AL = HMW->ADebye_L(T,pres);
      double Av = HMW->ADebye_V(T, pres) * 1.0E3;


      molarV0 = 0.0;
      for (int k = 0; k < nsp; k++) {
	molarV0 += Xmol[k] * V0[k];
      }

      if (i != TTable.NPoints+1) {
	printf("%13g, %13g, %13g, %13g, %13g, %13g, "
	     "%13.5g, %13g, %13g, %13g\n",
	     T, pres*1.0E-5,  Aphi, Av, Delta_V0s*1.0E3, Delta_Vs*1.0E3,
	     Vex*1.0E3, phiV*1.0E3, molarV*1.0E3 , molarV0*1.0E3 );
#ifdef DEBUG_HKM
	fprintf(ttt,"%g, %g, %g, %g, %g, %g, %g\n",
		T, pres*1.0E-5, Av, Vex*1.0E3, phiV*1.0E3, molarV*1.0E3 , molarV0*1.0E3);
#endif
      }
 
    }

    printf("Breakdown of Volume Calculation at 323.15 K, 1atm:\n");
    
    printf(" Species     MoleFrac        Molal          V0      "
	   "    partV     (partV - V0)\n");
    printf("  H2O(L)");
    printf("%13g %13g %13g %13g %13g\n", Xmol[0], moll[0], V0_H2O*1.E3, V_H2O*1.E3,
	   (V_H2O-V0_H2O)*1.E3);
    printf("  Na+   ");
    printf("%13g %13g %13g %13g %13g\n", Xmol[i1], moll[i1], 
	   V0_Naplus*1.E3 , V_Naplus*1.E3,  (V_Naplus -V0_Naplus)*1.E3);
    printf("  Cl-   ");
    printf("%13g %13g %13g %13g %13g\n", Xmol[i2], moll[i2], 
	   V0_Clminus*1.E3, V_Clminus*1.E3, (V_Clminus - V0_Clminus)*1.E3);

    printf(" NaCl(s)");
    double dd = V_NaCl*1.E3 - V0_NaCl*1.E3;
    if (fabs(dd) < 1.0E-12) {
     dd = 0.0;
    }
    printf("%13g               %13g %13g %13g\n", 1.0, 
	   V0_NaCl*1.E3 , V_NaCl*1.E3,  dd);

  
    delete HMW;
    HMW = 0;
    delete solid;
    solid = 0;
    Cantera::appdelete();
#ifdef DEBUG_HKM
    fclose(ttt);
#endif
    return retn;

  } catch (CanteraError) {
    printf("caught error\n");
    showErrors();
    Cantera::appdelete();
    return -1;
  }
} <|MERGE_RESOLUTION|>--- conflicted
+++ resolved
@@ -1,16 +1,6 @@
 /**
  *  @file HMW_graph_VvT
  */
-<<<<<<< HEAD
-
-/*
- *  $Author$
- *  $Date$
- *  $Revision$
- */
-
-=======
->>>>>>> 0b9d344a
 #ifdef SRCDIRTREE
 #include "ct_defs.h"
 #include "logger.h"
