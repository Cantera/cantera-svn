--- conflicted
+++ resolved
@@ -2,16 +2,6 @@
  *
  *  @file HMW_graph_1.cpp
  */
-<<<<<<< HEAD
-
-/*
- *  $Author$
- *  $Date$
- *  $Revision$
- */
-
-=======
->>>>>>> 0b9d344a
 #ifdef SRCDIRTREE
 #include "ct_defs.h"
 #include "logger.h"
