<<<<<<< HEAD
/*
 * $Id$
 */
#include "WaterPropsIAPWSphi.h"
=======

#include "kernel/WaterPropsIAPWSphi.h"
>>>>>>> 0b9d344a
#include <new>

#include <cstdio>

using namespace std;

int main () {
#ifdef _MSC_VER
    _set_output_format(_TWO_DIGIT_EXPONENT);
#endif
    WaterPropsIAPWSphi *phi = new WaterPropsIAPWSphi();

    phi->check1();
    phi->check2();

    delete phi;
    return 0;
}<|MERGE_RESOLUTION|>--- conflicted
+++ resolved
@@ -1,12 +1,4 @@
-<<<<<<< HEAD
-/*
- * $Id$
- */
-#include "WaterPropsIAPWSphi.h"
-=======
-
 #include "kernel/WaterPropsIAPWSphi.h"
->>>>>>> 0b9d344a
 #include <new>
 
 #include <cstdio>
