<<<<<<< HEAD
/*
 * $Id$
 */
#include "WaterPropsIAPWSphi.h"
=======

#include "kernel/WaterPropsIAPWSphi.h"
>>>>>>> dcb4311d
#include <new>

#include <cstdio>

using namespace std;

int main () {
#ifdef _MSC_VER
    _set_output_format(_TWO_DIGIT_EXPONENT);
#endif
    WaterPropsIAPWSphi *phi = new WaterPropsIAPWSphi();

    phi->check1();
    phi->check2();

    delete phi;
    return 0;
}<|MERGE_RESOLUTION|>--- conflicted
+++ resolved
@@ -1,12 +1,4 @@
-<<<<<<< HEAD
-/*
- * $Id$
- */
-#include "WaterPropsIAPWSphi.h"
-=======
-
 #include "kernel/WaterPropsIAPWSphi.h"
->>>>>>> dcb4311d
 #include <new>
 
 #include <cstdio>
