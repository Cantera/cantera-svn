--- conflicted
+++ resolved
@@ -1,10 +1,5 @@
 /**
  *  @file IMSTester.cpp
-<<<<<<< HEAD
- *
- *  $Id$
-=======
->>>>>>> 0b9d344a
  */
 /*
  * Copywrite 2005 Sandia Corporation. Under the terms of Contract
