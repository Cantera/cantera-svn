/**
 *  @file IMSTester.cpp
<<<<<<< HEAD
 *
 *  $Id$
=======
>>>>>>> dcb4311d
 */
/*
 * Copywrite 2005 Sandia Corporation. Under the terms of Contract
 * DE-AC04-94AL85000 with Sandia Corporation, the U.S. Government
 * retains certain rights in this software.
 * See file License.txt for licensing information.
 */

//  Example 
//
//  Read a mechanism and a thermodynamics file for the 
//  class IdealMolalSoln in order to test that it's
//  working correctly

#include <iostream>
#include <string>
#include <vector>

#ifdef SRCDIRTREE
#include "ct_defs.h"
#include "IdealMolalSoln.h"
#else
#include "Cantera.h"
#include "kernel/IdealMolalSoln.h"
#endif

#include <cstdio>

using namespace std;

#ifdef DEBUG_HKM
int iDebug_HKM = 0;
#endif

/*****************************************************************/
/*****************************************************************/
/*****************************************************************/
static void printUsage()
{

}


using namespace Cantera;

int main(int argc, char** argv) {
#ifdef _MSC_VER
    _set_output_format(_TWO_DIGIT_EXPONENT);
#endif
  string infile;  
  // look for command-line options
  if (argc > 1) {
    string tok;
    for (int j = 1; j < argc; j++) {
      tok = string(argv[j]);
      if (tok[0] == '-') {
	int nopt = tok.size();
	for (int n = 1; n < nopt; n++) {
	  if (tok[n] == 'h') {
	    printUsage();
	    exit(0);
	  } else {
	    printUsage();
	    exit(1);
	  }
	}
      } else if (infile == "") {
	infile = tok;
      }
      else {
	printUsage();
	exit(1);
      }
    }
  }
 
  try {
    double Tkelvin = 298.15;
    IdealMolalSoln ims("WaterPlusSolutes.xml");
    ims.setState_TPM(Tkelvin, OneAtm,
		      "CH4(aq):0.01, H2S(aq):0.03, CO2(aq):0.1");
    double hm = ims.enthalpy_mole();
    printf("molar enthalpy   = %13.5g J kg-1\n", hm);

    double um = ims.intEnergy_mole();
    printf("molar intEnergy  = %13.5g J kg-1\n", um);
     

    double sm = ims.entropy_mole();
    printf("molar entropy    = %13.5g J kg-1 K-1\n", sm);

    double gm = ims.gibbs_mole();
    printf("molar gibbs      = %13.5g J kg-1\n", gm);

    double cpm = ims.cp_mole();
    printf("molar Cp         = %13.5g J kg-1 K-1\n", cpm);

    double dens = ims.density();
    printf("mixture density = %13.5g kg m-3\n", dens);

    double mdens = ims.molarDensity();
    printf("molar density = %13.5g kmol m-3\n", mdens);

    double mmw = ims.meanMolecularWeight();
    printf("mean molecular weight = %13.5g kg kmol-1\n", mmw);

    int n = ims.nSpecies();
      
    double HiSS[20], muiSS[20],SiSS[20], CpiSS[20], VoliSS[20];
    double RT = GasConstant * Tkelvin;
    ims.getStandardChemPotentials(muiSS);
    ims.getEnthalpy_RT(HiSS);
    ims.getEntropy_R (SiSS);
    ims.getCp_R(CpiSS);
    ims.getStandardVolumes(VoliSS);


    for (int i = 0; i < n; i++) {
      HiSS[i] *= RT;
      SiSS[i] *= RT;
      CpiSS[i] *= GasConstant;
    }
      
    printf(" Printout of standard state properties\n");
    printf("            Name         mu_i       H_i_SS   "
	   "    S_i_SS      Cp_i_SS     Vol_i_SS\n");
    for (int i = 0; i < n; i++) {
      string sn = ims.speciesName(i);
      printf(" %15s %12.5g %12.5g %12.5g %12.5g %12.5g\n", sn.c_str(), muiSS[i], 
	     HiSS[i], SiSS[i], CpiSS[i], VoliSS[i]);
    }


   
    double HiPM[20], mui[20],SiPM[20], CpiPM[20], VoliPM[20];
   
    ims.getChemPotentials(mui);
    ims.getPartialMolarEnthalpies(HiPM);
    ims.getPartialMolarEntropies(SiPM);
    ims.getPartialMolarCp(CpiPM);
    ims.getPartialMolarVolumes(VoliPM);
    printf(" Printout of Partial molar properties\n");
    printf("            Name         mu_i       H_i_PM   "
	   "    S_i_PM      Cp_i_PM     Vol_i_PM\n");
    for (int i = 0; i < n; i++) {
      string sn = ims.speciesName(i);
      printf(" %15s %12.5g %12.5g %12.5g %12.5g %12.5g\n", sn.c_str(), mui[i], 
	     HiPM[i], SiPM[i], CpiPM[i], VoliPM[i]);
    }
  }
  catch (CanteraError) {
    showErrors(cout);
  }

  return 0;
}
/***********************************************************/<|MERGE_RESOLUTION|>--- conflicted
+++ resolved
@@ -1,10 +1,5 @@
 /**
  *  @file IMSTester.cpp
-<<<<<<< HEAD
- *
- *  $Id$
-=======
->>>>>>> dcb4311d
  */
 /*
  * Copywrite 2005 Sandia Corporation. Under the terms of Contract
