--- conflicted
+++ resolved
@@ -1,15 +1,3 @@
-
-<<<<<<< HEAD
-/*
- *  $Author$
- *  $Date$
- *  $Revision$
- *
-
- */
-
-=======
->>>>>>> 0b9d344a
 #include "Cantera.h"
 #include "kinetics.h"
 
